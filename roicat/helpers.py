from concurrent.futures import ProcessPoolExecutor, ThreadPoolExecutor
import multiprocessing as mp
import os
from pathlib import Path
import copy
import pickle
import re
import zipfile
import gc
from functools import partial
import typing
import tkinter as tk
import PIL
from PIL import ImageTk
import csv
import warnings
from typing import List, Dict, Tuple, Union, Optional, Any, Callable, Iterable, Sequence, Type
<<<<<<< HEAD
import tkinter as tk
import PIL
from PIL import ImageTk
import csv
import warnings
from typing import List, Dict, Tuple, Union, Optional, Any, Callable, Iterable, Sequence, Type
=======
>>>>>>> 9a5bed45

import numpy as np
import torch
import scipy.sparse
import sparse
from tqdm import tqdm
import cv2
import matplotlib.pyplot as plt
import yaml

"""
All of these are from basic_neural_processing_modules
"""

######################################################################################################################################
####################################################### TORCH HELPERS ################################################################
######################################################################################################################################


def set_device(
    use_GPU: bool = True, 
    device_num: int = 0, 
    verbose: bool = True
) -> str:
    """
    Sets the device for PyTorch. If a GPU is available and **use_GPU** is
    ``True``, it will be set as the device. Otherwise, the CPU will be set as
    the device. 
    RH 2022

    Args:
        use_GPU (bool): 
            Determines if the GPU should be utilized: \n
            * ``True``: the function will attempt to use the GPU if a GPU is
              not available.
            * ``False``: the function will use the CPU. \n
            (Default is ``True``)
        device_num (int): 
            Specifies the index of the GPU to use. (Default is ``0``)
        verbose (bool): 
            Determines whether to print the device information. \n
            * ``True``: the function will print out the device information.
            \n
            (Default is ``True``)

    Returns:
        (str): 
            device (str): 
                A string specifying the device, either *"cpu"* or
                *"cuda:<device_num>"*.
    """
    if use_GPU:
        print(f'devices available: {[torch.cuda.get_device_properties(ii) for ii in range(torch.cuda.device_count())]}') if verbose else None
        device = f"cuda:{device_num}" if torch.cuda.is_available() else "cpu"
        if device == "cpu":
            print("no GPU available. Using CPU.") if verbose else None
        else:
            print(f"Using device: '{device}': {torch.cuda.get_device_properties(device_num)}") if verbose else None
    else:
        device = "cpu"
        print(f"device: '{device}'") if verbose else None

    return device


######################################################################################################################################
###################################################### CONTAINER HELPERS #############################################################
######################################################################################################################################


def merge_dicts(
    dicts: List[dict]
) -> dict:
    """
    Merges a list of dictionaries into a single dictionary.
    RH 2022
    
    Args:
        dicts (List[dict]): 
            List of dictionaries to merge.

    Returns:
        (dict): 
            result_dict (dict): 
                A single dictionary that contains all keys and values from the
                dictionaries in the input list.
    """
    out = {}
    [out.update(d) for d in dicts]
    return out 


def deep_update_dict(
    dictionary: dict, 
    key: List[str], 
    val: Any, 
    in_place: bool = False
) -> Union[dict, None]:
    """
    Updates a nested dictionary with a new value.
    RH 2023

    Args:
        dictionary (dict): 
            The original dictionary to update.
        key (List[str]): 
            List of keys representing the hierarchical path to the nested value
            to update. Each element should be a string that represents a level
            in the hierarchy. For example, to change a value in the dictionary
            `params` at key 'dataloader_kwargs' and subkey 'prefetch_factor', you would 
            pass `['dataloader_kwargs', 'prefetch_factor']`.
        val (Any): 
            The new value to set in the dictionary.
        in_place (bool): 
            * ``True``: the original dictionary will be updated in-place and no
              value will be returned. 
            * ``False``, a new dictionary will be created and returned. (Default
              is ``False``)

    Returns:
        (Union[dict, None]): 
            updated_dict (dict): 
                The updated dictionary. Only returned if ``in_place`` is ``False``.
                
    Example:
        .. highlight:: python
        .. code-block:: python

            original_dict = {"level1": {"level2": "old value"}}
            updated_dict = deep_update_dict(original_dict, ["level1", "level2"], "new value", in_place=False)
            # Now updated_dict is {"level1": {"level2": "new value"}}
    """
    def helper_deep_update_dict(d, key, val):
        if type(key) is str:
            key = [key]

        assert key[0] in d, f"RH ERROR, key: '{key[0]}' is not found"

        if type(key) is list:
            if len(key) > 1:
                helper_deep_update_dict(d[key[0]], key[1:], val)
            elif len(key) == 1:
                key = key[0]
                d.update({key:val})

    if in_place:
        helper_deep_update_dict(dictionary, key, val)
    else:
        d = copy.deepcopy(dictionary)
        helper_deep_update_dict(d, key, val)
        return d
        

######################################################################################################################################
####################################################### MATH FUNCTIONS ###############################################################
######################################################################################################################################


def generalised_logistic_function(
    x: Union[np.ndarray, torch.Tensor], 
    a: float = 0, 
    k: float = 1, 
    b: float = 1, 
    v: float = 1, 
    q: float = 1, 
    c: float = 1,
    mu: float = 0,
) -> Union[np.ndarray, torch.Tensor]:
    """
    Calculates the **generalized logistic function**.

    Refer to `Generalised logistic function
    <https://en.wikipedia.org/wiki/Generalised_logistic_function>`_ for detailed
    information on the parameters. 
    RH 2021

    Args:
        x (Union[np.ndarray, torch.Tensor]): 
            The input to the logistic function.
        a (float): 
            The lower asymptote. (Default is *0*)
        k (float): 
            The upper asymptote when ``c=1``. (Default is *1*)
        b (float): 
            The growth rate. (Default is *1*)
        v (float): 
            Should be greater than *0*, it affects near which asymptote maximum growth
            occurs. (Default is *1*)
        q (float): 
            Related to the value Y(0). Center positions. (Default is *1*)
        c (float): 
            Typically takes a value of *1*. (Default is *1*)
        mu (float): 
            The center position of the function. (Default is *0*)

    Returns:
        (Union[np.ndarray, torch.Tensor]): 
            out (Union[np.ndarray, torch.Tensor]):
                The value of the logistic function for the input ``x``.
    """
    if type(x) is np.ndarray:
        exp = np.exp
    elif type(x) is torch.Tensor:
        exp = torch.exp
    return a + (k-a) / (c + q*exp(-b*(x-mu)))**(1/v)


def bounded_logspace(
    start: float, 
    stop: float, 
    num: int,
) -> np.ndarray:
    """
    Creates a **logarithmically spaced array**, similar to ``np.logspace``, but
    with a defined start and stop. 
    RH 2022

    Args:
        start (float): 
            The first value in the output array.
        stop (float): 
            The last value in the output array.
        num (int): 
            The number of values in the output array.
            
    Returns:
        (np.ndarray): 
            out (np.ndarray): 
                An array of logarithmically spaced values between ``start`` and
                ``stop``.
    """
    exp = 2  ## doesn't matter what this is, just needs to be > 1
<<<<<<< HEAD

    return exp ** np.linspace(np.log(start)/np.log(exp), np.log(stop)/np.log(exp), num, endpoint=True)


######################################################################################################################################
####################################################### CLASSIFICATION ###############################################################
######################################################################################################################################


def confusion_matrix(
    y_hat: np.ndarray, 
    y_true: np.ndarray, 
    counts: bool = False,
) -> np.ndarray:
    """
    Computes the confusion matrix from ``y_hat`` and ``y_true``. ``y_hat``
    should be either predictions or probabilities.
    RH 2022
    
    Args:
        y_hat (np.ndarray): 
            Numpy array of predictions or probabilities. Either \n
            * 1D array of predictions *(n_samples,)*. Values should be integers.
            * 2D array of probabilities *(n_samples, n_classes)*. Values should
              be floats. \n
            (Default is 1D array of predictions)
        y_true (np.ndarray):
            Numpy array of ground truth labels. Either \n
            * 1D array of labels *(n_samples,)*. Values should be integers.
            * 2D array of one-hot labels *(n_samples, n_classes)*. Values should
              be integers. \n
            (Default is 1D array of labels)
        counts (bool):
            If ``False``, the output confusion matrix is normalized. If
            ``True``, the output contains counts. (Default is ``False``)
            
    Returns:
        (np.ndarray): 
            cmat (np.ndarray): 
                The computed confusion matrix.
    """
    n_classes = max(np.max(y_true)+1, np.max(y_hat)+1)
    if y_hat.ndim == 1:
        y_hat = idx_to_oneHot(y_hat, n_classes).astype('int')
    cmat = y_hat.T @ idx_to_oneHot(y_true, n_classes)
    if not counts:
        cmat = cmat / np.sum(cmat, axis=0)[None,:]
    return cmat


=======

    return exp ** np.linspace(np.log(start)/np.log(exp), np.log(stop)/np.log(exp), num, endpoint=True)


######################################################################################################################################
####################################################### CLASSIFICATION ###############################################################
######################################################################################################################################


def confusion_matrix(
    y_hat: np.ndarray, 
    y_true: np.ndarray, 
    counts: bool = False,
) -> np.ndarray:
    """
    Computes the confusion matrix from ``y_hat`` and ``y_true``. ``y_hat``
    should be either predictions or probabilities.
    RH 2022
    
    Args:
        y_hat (np.ndarray): 
            Numpy array of predictions or probabilities. Either \n
            * 1D array of predictions *(n_samples,)*. Values should be integers.
            * 2D array of probabilities *(n_samples, n_classes)*. Values should
              be floats. \n
            (Default is 1D array of predictions)
        y_true (np.ndarray):
            Numpy array of ground truth labels. Either \n
            * 1D array of labels *(n_samples,)*. Values should be integers.
            * 2D array of one-hot labels *(n_samples, n_classes)*. Values should
              be integers. \n
            (Default is 1D array of labels)
        counts (bool):
            If ``False``, the output confusion matrix is normalized. If
            ``True``, the output contains counts. (Default is ``False``)
            
    Returns:
        (np.ndarray): 
            cmat (np.ndarray): 
                The computed confusion matrix.
    """
    n_classes = max(np.max(y_true)+1, np.max(y_hat)+1)
    if y_hat.ndim == 1:
        y_hat = idx_to_oneHot(y_hat, n_classes).astype('int')
    cmat = y_hat.T @ idx_to_oneHot(y_true, n_classes)
    if not counts:
        cmat = cmat / np.sum(cmat, axis=0)[None,:]
    return cmat


>>>>>>> 9a5bed45
def squeeze_integers(
    intVec: Union[list, np.ndarray, torch.Tensor]
) -> Union[np.ndarray, torch.Tensor]:
    """
    Makes integers in an array consecutive numbers starting from the smallest
    value. For example, [7,2,7,4,-1,0] -> [3,2,3,1,-1,0]. This is useful for
    removing unused class IDs. 
    RH 2023
    
    Args:
        intVec (Union[list, np.ndarray, torch.Tensor]):
            1-D array of integers.
    
    Returns:
        (Union[np.ndarray, torch.Tensor]): 
            squeezed_integers (Union[np.ndarray, torch.Tensor]): 
                1-D array of integers with consecutive numbers starting from the
                smallest value.
    """
    if isinstance(intVec, list):
        intVec = np.array(intVec, dtype=np.int64)
    if isinstance(intVec, np.ndarray):
        unique, arange = np.unique, np.arange
    elif isinstance(intVec, torch.Tensor):
        unique, arange = torch.unique, torch.arange
        
    u, inv = unique(intVec, return_inverse=True)  ## get unique values and their indices
    u_min = u.min()  ## get the smallest value
    u_s = arange(u_min, u_min + u.shape[0], dtype=u.dtype)  ## make consecutive numbers starting from the smallest value
    return u_s[inv]  ## return the indexed consecutive unique values


######################################################################################################################################
######################################################## FEATURIZATION ###############################################################
######################################################################################################################################


def idx_to_oneHot(
    arr: Union[np.ndarray, torch.Tensor], 
    n_classes: Optional[int] = None, 
    dtype: Optional[Type] = None,
) -> Union[np.ndarray, torch.Tensor]:
    """
    Converts an array of class labels to a matrix of one-hot vectors. 
    RH 2021

    Args:
        arr (Union[np.ndarray, torch.Tensor]): 
            A 1-D array of class labels. Values should be integers >= 0. Values
            will be used as indices in the output array.
        n_classes (Optional[int]):
            The number of classes. If ``None``, it will be derived from ``arr``.
            (Default is ``None``)
        dtype (Optional[Type]):
            The data type of the output array. If ``None``, it defaults to bool
            for numpy array and torch.bool for Torch tensor. (Default is
            ``None``)

    Returns:
        (Union[np.ndarray, torch.Tensor]): 
            oneHot (Union[np.ndarray, torch.Tensor]):
                A 2-D array of one-hot vectors.
    """
    if type(arr) is np.ndarray:
        max = np.max
        zeros = np.zeros
        arange = np.arange
        dtype = np.bool_ if dtype is None else dtype
    elif type(arr) is torch.Tensor:
        max = torch.max
        zeros = torch.zeros
        arange = torch.arange
        dtype = torch.bool if dtype is None else dtype
    assert arr.ndim == 1

    if n_classes is None:
        n_classes = max(arr)+1
    oneHot = zeros((len(arr), n_classes), dtype=dtype)
    oneHot[arange(len(arr)), arr] = True
    return oneHot

<<<<<<< HEAD

def cosine_kernel_2D(
    center: Tuple[int, int] = (5, 5), 
    image_size: Tuple[int, int] = (11, 11), 
    width: int = 5,
) -> np.ndarray:
    """
    Generates a 2D cosine kernel. RH 2021

    Args:
        center (Tuple[int, int]):  
            The mean position (X, Y) where high value is expected. It is 0-indexed. 
            Make the second value 0 to make it 1D. (Default is *(5, 5)*)
        image_size (Tuple[int, int]): 
            The total image size (width, height). Make the second value 0 to
            make it 1D. (Default is *(11, 11)*)
        width (int): 
            The full width of one cycle of the cosine. (Default is *5*)

    Returns:
        (np.ndarray): 
            k_cos (np.ndarray):
                2D or 1D array of the cosine kernel.
    """
    x, y = np.meshgrid(range(image_size[1]), range(image_size[0]))  # note dim 1:X and dim 2:Y
    dist = np.sqrt((y - int(center[1])) ** 2 + (x - int(center[0])) ** 2)
    dist_scaled = (dist/(width/2))*np.pi
    dist_scaled[np.abs(dist_scaled > np.pi)] = np.pi
    k_cos = (np.cos(dist_scaled) + 1)/2
    return k_cos


######################################################################################################################################
########################################################## INDEXING ##################################################################
######################################################################################################################################

def idx2bool(
    idx: np.ndarray, 
    length: Optional[int] = None,
) -> np.ndarray:
    """
    Converts a vector of indices to a boolean vector.
    RH 2021

    Args:
        idx (np.ndarray): 
            1-D array of indices.
        length (Optional[int]): 
            Length of boolean vector. If ``None``, the length will be set to the
            maximum index in ``idx`` + 1. (Default is ``None``)
    
    Returns:
        (np.ndarray):
            bool_vec (np.ndarray):
                1-D boolean array.
    """
    if length is None:
        length = np.uint64(np.max(idx) + 1)
    out = np.zeros(length, dtype=np.bool_)
    out[idx] = True
    return out


def make_batches(
    iterable: Iterable, 
    batch_size: Optional[int] = None, 
    num_batches: Optional[int] = None, 
    min_batch_size: int = 0, 
    return_idx: bool = False, 
    length: Optional[int] = None
) -> Iterable:
    """
    Creates batches from an iterable.
    RH 2021

    Args:
        iterable (Iterable): 
            The iterable to be batched.
        batch_size (Optional[int]): 
            The size of each batch. If ``None``, then the batch size is based on
            ``num_batches``. (Default is ``None``)
        num_batches (Optional[int]): 
            The number of batches to create. (Default is ``None``)
        min_batch_size (int): 
            The minimum size of each batch. (Default is ``0``)
        return_idx (bool): 
            If ``True``, return the indices of the batches. Output will be
            [start, end] idx. (Default is ``False``)
        length (Optional[int]): 
            The length of the iterable. If ``None``, then the length is
            len(iterable). This is useful if you want to make batches of
            something that doesn't have a __len__ method. (Default is ``None``)
    
    Returns:
        (Iterable):
            output (Iterable):
                Batches of the iterable.
    """
    if length is None:
        l = len(iterable)
    else:
        l = length
    
    if batch_size is None:
        batch_size = np.int64(np.ceil(l / num_batches))
    
    for start in range(0, l, batch_size):
        end = min(start + batch_size, l)
        if (end-start) < min_batch_size:
            break
        else:
            if return_idx:
                yield iterable[start:end], [start, end]
            else:
                yield iterable[start:end]


def sparse_to_dense_fill(
    arr_s: sparse.COO, 
    fill_val: float = 0.
) -> np.ndarray:
    """
    Converts a **sparse** array to a **dense** array and fills in sparse entries with a specified fill value.
    RH 2023

    Args:
=======

def cosine_kernel_2D(
    center: Tuple[int, int] = (5, 5), 
    image_size: Tuple[int, int] = (11, 11), 
    width: int = 5,
) -> np.ndarray:
    """
    Generates a 2D cosine kernel. RH 2021

    Args:
        center (Tuple[int, int]):  
            The mean position (X, Y) where high value is expected. It is 0-indexed. 
            Make the second value 0 to make it 1D. (Default is *(5, 5)*)
        image_size (Tuple[int, int]): 
            The total image size (width, height). Make the second value 0 to
            make it 1D. (Default is *(11, 11)*)
        width (int): 
            The full width of one cycle of the cosine. (Default is *5*)

    Returns:
        (np.ndarray): 
            k_cos (np.ndarray):
                2D or 1D array of the cosine kernel.
    """
    x, y = np.meshgrid(range(image_size[1]), range(image_size[0]))  # note dim 1:X and dim 2:Y
    dist = np.sqrt((y - int(center[1])) ** 2 + (x - int(center[0])) ** 2)
    dist_scaled = (dist/(width/2))*np.pi
    dist_scaled[np.abs(dist_scaled > np.pi)] = np.pi
    k_cos = (np.cos(dist_scaled) + 1)/2
    return k_cos


######################################################################################################################################
########################################################## INDEXING ##################################################################
######################################################################################################################################

def idx2bool(
    idx: np.ndarray, 
    length: Optional[int] = None,
) -> np.ndarray:
    """
    Converts a vector of indices to a boolean vector.
    RH 2021

    Args:
        idx (np.ndarray): 
            1-D array of indices.
        length (Optional[int]): 
            Length of boolean vector. If ``None``, the length will be set to the
            maximum index in ``idx`` + 1. (Default is ``None``)
    
    Returns:
        (np.ndarray):
            bool_vec (np.ndarray):
                1-D boolean array.
    """
    if length is None:
        length = np.uint64(np.max(idx) + 1)
    out = np.zeros(length, dtype=np.bool_)
    out[idx] = True
    return out


def make_batches(
    iterable: Iterable, 
    batch_size: Optional[int] = None, 
    num_batches: Optional[int] = None, 
    min_batch_size: int = 0, 
    return_idx: bool = False, 
    length: Optional[int] = None
) -> Iterable:
    """
    Creates batches from an iterable.
    RH 2021

    Args:
        iterable (Iterable): 
            The iterable to be batched.
        batch_size (Optional[int]): 
            The size of each batch. If ``None``, then the batch size is based on
            ``num_batches``. (Default is ``None``)
        num_batches (Optional[int]): 
            The number of batches to create. (Default is ``None``)
        min_batch_size (int): 
            The minimum size of each batch. (Default is ``0``)
        return_idx (bool): 
            If ``True``, return the indices of the batches. Output will be
            [start, end] idx. (Default is ``False``)
        length (Optional[int]): 
            The length of the iterable. If ``None``, then the length is
            len(iterable). This is useful if you want to make batches of
            something that doesn't have a __len__ method. (Default is ``None``)
    
    Returns:
        (Iterable):
            output (Iterable):
                Batches of the iterable.
    """
    if length is None:
        l = len(iterable)
    else:
        l = length
    
    if batch_size is None:
        batch_size = np.int64(np.ceil(l / num_batches))
    
    for start in range(0, l, batch_size):
        end = min(start + batch_size, l)
        if (end-start) < min_batch_size:
            break
        else:
            if return_idx:
                yield iterable[start:end], [start, end]
            else:
                yield iterable[start:end]


def sparse_to_dense_fill(
    arr_s: sparse.COO, 
    fill_val: float = 0.
) -> np.ndarray:
    """
    Converts a **sparse** array to a **dense** array and fills in sparse entries with a specified fill value.
    RH 2023

    Args:
>>>>>>> 9a5bed45
        arr_s (sparse.COO): 
            Sparse array to be converted to dense.
        fill_val (float): 
            Value to fill the sparse entries. (Default is ``0.0``)

    Returns:
        (np.ndarray): 
            dense_arr (np.ndarray):
                Dense version of the input sparse array.
    """
    import sparse
    s = sparse.COO(arr_s)
    s.fill_value = fill_val
    return s.todense()


def sparse_mask(
    x: scipy.sparse.csr_matrix, 
    mask_sparse: scipy.sparse.csr_matrix, 
    do_safety_steps: bool = True
) -> scipy.sparse.csr_matrix:
    """
    Masks a **sparse matrix** with the non-zero elements of another sparse
    matrix.
    RH 2022

    Args:
        x (scipy.sparse.csr_matrix):
            Sparse matrix to mask.
        mask_sparse (scipy.sparse.csr_matrix):
            Sparse matrix to mask with.
        do_safety_steps (bool):
            Whether to do safety steps to ensure that things are working as
            expected. (Default is ``True``)

    Returns:
        (scipy.sparse.csr_matrix):
            output (scipy.sparse.csr_matrix):
                Masked sparse matrix.
    """
    if do_safety_steps:
        m = mask_sparse.copy()
        m.eliminate_zeros()
    else:
        m = mask_sparse
    return (m!=0).multiply(x)


class scipy_sparse_csr_with_length(scipy.sparse.csr_matrix):
    """
    A scipy sparse matrix with a **length** attribute.
    RH 2023

    Attributes:
        length (int):
            The length of the matrix (shape[0])

    Args:
        *args (object):
            Arbitrary arguments passed to scipy.sparse.csr_matrix.
        **kwargs (object):
            Arbitrary keyword arguments passed to scipy.sparse.csr_matrix.
    """
    def __init__(
        self, 
        *args: object, 
        **kwargs: object
    ):
        """
        Initializes the scipy_sparse_csr_with_length with the given arguments and keyword arguments.
        """
        super().__init__(*args, **kwargs)
        self.length = self.shape[0]

    def __len__(self):
        return self.length

    def __getitem__(self, key):
        return self.__class__(super().__getitem__(key))


class lazy_repeat_obj():
    """
    Makes a lazy iterator that repeats an object.
    RH 2021

    Args:
        obj (Any):
            Object to repeat.
        pseudo_length (Optional[int]):
            Length of the iterator. (Default is ``None``).
<<<<<<< HEAD
    """
    def __init__(
        self, 
        obj: Any, 
        pseudo_length: Optional[int] = None,
    ):
        """
        Initializes the lazy iterator.
        """
        self.obj = obj
        self.pseudo_length = pseudo_length

    def __getitem__(self, i: int) -> Any:
        """
        Get item at index `i`. Always returns the repeated object, unless index
        is out of bounds.
        
        Args:
            i (int):
                Index of item to return. Ignored if pseudo_length is None.
        
        Returns:
            Any: The repeated object.

        Raises:
            IndexError: If `i` is out of bounds.
        """
        if self.pseudo_length is None:
            return self.obj
        elif i < self.pseudo_length:
            return self.obj
        else:
            raise IndexError('Index out of bounds')

    def __len__(self) -> int:
        """
        Get the length of the iterator.

        Returns:
            int or None: 
                The length of the iterator.
        """
        return self.pseudo_length

    def __repr__(self):
        return repr(self.item)


def find_nonredundant_idx(
    s: scipy.sparse.coo_matrix,
) -> np.ndarray:
    """
=======
    """
    def __init__(
        self, 
        obj: Any, 
        pseudo_length: Optional[int] = None,
    ):
        """
        Initializes the lazy iterator.
        """
        self.obj = obj
        self.pseudo_length = pseudo_length

    def __getitem__(self, i: int) -> Any:
        """
        Get item at index `i`. Always returns the repeated object, unless index
        is out of bounds.
        
        Args:
            i (int):
                Index of item to return. Ignored if pseudo_length is None.
        
        Returns:
            Any: The repeated object.

        Raises:
            IndexError: If `i` is out of bounds.
        """
        if self.pseudo_length is None:
            return self.obj
        elif i < self.pseudo_length:
            return self.obj
        else:
            raise IndexError('Index out of bounds')

    def __len__(self) -> int:
        """
        Get the length of the iterator.

        Returns:
            int or None: 
                The length of the iterator.
        """
        return self.pseudo_length

    def __repr__(self):
        return repr(self.item)


def find_nonredundant_idx(
    s: scipy.sparse.coo_matrix,
) -> np.ndarray:
    """
>>>>>>> 9a5bed45
    Finds the indices of the nonredundant entries in a sparse matrix. Useful
    when manually populating a sparse matrix and you want to know which entries
    have already been populated.
    RH 2022

    Args:
        s (scipy.sparse.coo_matrix):
            Sparse matrix. Should be in COO format.

    Returns:
        (np.ndarray): 
            idx_unique (np.ndarray):
                Indices of the nonredundant entries.
    """
    if s.getformat() != 'coo':
        s = s.coo()
    idx_rowCol = np.vstack((s.row, s.col)).T
    u, idx_u = np.unique(idx_rowCol, axis=0, return_index=True)
    return idx_u

def remove_redundant_elements(
    s: scipy.sparse.coo_matrix, 
    inPlace: bool = False,
) -> scipy.sparse.coo_matrix:
    """
    Removes redundant entries from a sparse matrix. Useful when manually
    populating a sparse matrix and you want to remove redundant entries.
    RH 2022

    Args:
        s (scipy.sparse.coo_matrix):
            Sparse matrix. Should be in COO format.
        inPlace (bool):
            * If ``True``, the input matrix is modified in place.
            * If ``False``, a new matrix is returned. \n
            (Default is ``False``)

    Returns:
        (scipy.sparse.coo_matrix):
            s (scipy.sparse.coo_matrix):
                Sparse matrix with redundant entries removed.
    """
    idx_nonRed = find_nonredundant_idx(s)
    if inPlace:
        s_out = s
    else:
        s_out = scipy.sparse.coo_matrix(s.shape)
    s_out.row = s.row[idx_nonRed]
    s_out.col = s.col[idx_nonRed]
    s_out.data = s.data[idx_nonRed]
    return s_out

def merge_sparse_arrays(
        s_list: List[scipy.sparse.csr_matrix], 
        idx_list: List[np.ndarray], 
        shape_full: Tuple[int, int], 
        remove_redundant: bool = True, 
        elim_zeros: bool = True
) -> scipy.sparse.csr_matrix:
    """
    Merges a list of square sparse arrays into a single square sparse array.
    Redundant entries are not selected; only entries chosen by np.unique are kept.

    Args:
        s_list (List[scipy.sparse.csr_matrix]):
            List of sparse arrays to merge. Each array can be any shape.
        idx_list (List[np.ndarray]):
            List of integer arrays. Each array should be the same length as its
            corresponding array in s_list and contain integers in the range [0,
            shape_full[0]). These integers represent the row/column indices in
            the full array.
        shape_full (Tuple[int, int]):
            Shape of the full array.
        remove_redundant (bool):
            * ``True``: Removes redundant entries from the output array. 
            * ``False``: Keeps redundant entries.
        elim_zeros (bool):
            * ``True``: Eliminate zeros in the sparse matrix. 
            * ``False``: Keeps zeros.

    Returns:
        scipy.sparse.csr_matrix:
            s_full (scipy.sparse.csr_matrix):
                Full sparse matrix merged from the input list.
    """
    row, col, data = np.array([]), np.array([]), np.array([])
    for s, idx in zip(s_list, idx_list):
        s_i = s.tocsr() if s.getformat() != 'csr' else s
        s_i.eliminate_zeros() if elim_zeros else s_i
        idx_grid = np.meshgrid(idx, idx)
        row = np.concatenate([row, (s_i != 0).multiply(idx_grid[0]).data])
        col = np.concatenate([col, (s_i != 0).multiply(idx_grid[1]).data])
        data = np.concatenate([data, s_i.data])
    s_full = scipy.sparse.coo_matrix((data, (row, col)), shape=shape_full)
    if remove_redundant:
        remove_redundant_elements(s_full, inPlace=True)
    return s_full


<<<<<<< HEAD
######################################################################################################################################
######################################################## FILE HELPERS ################################################################
######################################################################################################################################


def find_paths(
    dir_outer: str, 
    reMatch: str = 'filename', 
    find_files: bool = True, 
    find_folders: bool = False, 
    depth: int = 0, 
    natsorted: bool = True, 
    alg_ns: Optional[str] = None
) -> List[str]:
    """
    Searches for files and/or folders recursively in a directory using a regex
    match. 
    RH 2022

    Args:
        dir_outer (str): 
            Path to directory to search.
        reMatch (str): 
            Regular expression to match. Each path name encountered will be
            compared using ``re.search(reMatch, filename)``. If the output is
            not ``None``, the file will be included in the output. (Default is
            ``'filename'``)
        find_files (bool): 
            Whether to find files. (Default is ``True``)
        find_folders (bool): 
            Whether to find folders. (Default is ``False``)
        depth (int): 
            Maximum folder depth to search. (Default is *0*). \n
            * depth=0 means only search the outer directory. 
            * depth=2 means search the outer directory and two levels of
              subdirectories below it
        natsorted (bool): 
            Whether to sort the output using natural sorting with the natsort
            package. (Default is ``True``)
        alg_ns (str): 
            Algorithm to use for natural sorting. See ``natsort.ns`` or
            https://natsort.readthedocs.io/en/4.0.4/ns_class.html/ for options.
            Default is PATH. Other commons are INT, FLOAT, VERSION. (Default is
            ``None``)

    Returns:
        (List[str]): 
            paths (List[str]): 
                Paths to matched files and/or folders in the directory.
    """
    import natsort
    if alg_ns is None:
        alg_ns = natsort.ns.PATH

    def get_paths_recursive_inner(dir_inner, depth_end, depth=0):
        paths = []
        for path in os.listdir(dir_inner):
            path = os.path.join(dir_inner, path)
            if os.path.isdir(path):
                if find_folders:
                    if re.search(reMatch, path) is not None:
                        paths.append(path)
                if depth < depth_end:
                    paths += get_paths_recursive_inner(path, depth_end, depth=depth+1)
            else:
                if find_files:
                    if re.search(reMatch, path) is not None:
                        paths.append(path)
        return paths

    paths = get_paths_recursive_inner(dir_outer, depth, depth=0)
    if natsorted:
        paths = natsort.natsorted(paths, alg=alg_ns)
    return paths

def find_paths_requireAll(
    dir_outer,
    filenames,
    find_files=True,
    find_folders=False,
    depth=0,
    natsorted=True,
    alg_ns=None,
    ):
    """
    Search for files and/or folders recursively in a directory.
    JZ 2023

    Args:
        dir_outer (str):
            Path to directory to search
        filenames (List of str):
            Filenames to match
        find_files (bool):
            Whether to find files
        find_folders (bool):
            Whether to find folders
        depth (int):
            Maximum folder depth to search.
            depth=0 means only search the outer directory.
            depth=2 means search the outer directory and two levels
                of subdirectories below it.
        natsorted (bool):
            Whether to sort the output using natural sorting
                with the natsort package.
        alg_ns (str):
            Algorithm to use for natural sorting.
            See natsort.ns or
                https://natsort.readthedocs.io/en/4.0.4/ns_class.html
                for options.
            Default is PATH.
            Other commons are INT, FLOAT, VERSION.
    """
    paths = find_paths(dir_outer, filenames[0], find_files=True, find_folders=False, depth=0, natsorted=True, alg_ns=None)
    list_reMatches = [[] for _ in range(len(filenames))]
    for str_filepath in paths:
        path_filepath = Path(str_filepath)
        bool_continue = False
        for filename in filenames:
            if not (path_filepath.parent / filename).resolve().exists():
                bool_continue = True
                break
        if bool_continue:
            continue
        else:
            for i, filename in enumerate(filenames):
                list_reMatches[i].append(str((path_filepath.parent / filename).resolve()))
    return list_reMatches

def prepare_path(
    path: str, 
    mkdir: bool = False, 
    exist_ok: bool = True,
) -> str:
    """
    Checks if a directory or file path is valid for different purposes: 
    saving, loading, etc.
    RH 2023

    * If exists:
        * If exist_ok=True: all good
        * If exist_ok=False: raises error
    * If doesn't exist:
        * If file:
            * If parent directory exists:
                * All good
            * If parent directory doesn't exist:
                * If mkdir=True: creates parent directory
                * If mkdir=False: raises error
        * If directory:
            * If mkdir=True: creates directory
            * If mkdir=False: raises error
            
    RH 2023

    Args:
        path (str): 
            Path to be checked.
        mkdir (bool): 
            If ``True``, creates parent directory if it does not exist. 
            (Default is ``False``)
        exist_ok (bool): 
            If ``True``, allows overwriting of existing file. 
            (Default is ``True``)

    Returns:
        (str): 
            path (str):
                Resolved path.
    """
    ## check if path is valid
    try:
        path_obj = Path(path).resolve()
    except FileNotFoundError as e:
        print(f'Invalid path: {path}')
        raise e
    
    ## check if path object exists
    flag_exists = path_obj.exists()

    ## determine if path is a directory or file
    if flag_exists:
        flag_dirFileNeither = 'dir' if path_obj.is_dir() else 'file' if path_obj.is_file() else 'neither'  ## 'neither' should never happen since path.is_file() or path.is_dir() should be True if path.exists()
        assert flag_dirFileNeither != 'neither', f'Path: {path} is neither a file nor a directory.'
        assert exist_ok, f'{path} already exists and exist_ok=False.'
    else:
        flag_dirFileNeither = 'dir' if path_obj.suffix == '' else 'file'  ## rely on suffix to determine if path is a file or directory

    ## if path exists and is a file or directory
    # all good. If exist_ok=False, then this should have already been caught above.
    
    ## if path doesn't exist and is a file
    ### if parent directory exists        
    # all good
    ### if parent directory doesn't exist
    #### mkdir if mkdir=True and raise error if mkdir=False
    if not flag_exists and flag_dirFileNeither == 'file':
        if Path(path).parent.exists():
            pass ## all good
        elif mkdir:
            Path(path).parent.mkdir(parents=True, exist_ok=True)
        else:
            assert False, f'File: {path} does not exist, Parent directory: {Path(path).parent} does not exist, and mkdir=False.'
        
    ## if path doesn't exist and is a directory
    ### mkdir if mkdir=True and raise error if mkdir=False
    if not flag_exists and flag_dirFileNeither == 'dir':
        if mkdir:
            Path(path).mkdir(parents=True, exist_ok=True)
        else:
            assert False, f'{path} does not exist and mkdir=False.'

    ## if path is neither a file nor a directory
    ### raise error
    if flag_dirFileNeither == 'neither':
        assert False, f'{path} is neither a file nor a directory. This should never happen. Check this function for bugs.'

    return str(path_obj)

def prepare_filepath_for_saving(
    filepath: str, 
    mkdir: bool = False, 
    allow_overwrite: bool = True
) -> str:
    """
    Prepares a file path for saving a file. Ensures the file path is valid and has the necessary permissions. 

    Args:
        filepath (str): 
            The file path to be prepared for saving.
        mkdir (bool): 
            If set to ``True``, creates parent directory if it does not exist. (Default is ``False``)
        allow_overwrite (bool): 
            If set to ``True``, allows overwriting of existing file. (Default is ``True``)

    Returns:
        (str): 
            path (str): 
                The prepared file path for saving.
    """
    return prepare_path(filepath, mkdir=mkdir, exist_ok=allow_overwrite)
def prepare_filepath_for_loading(
    filepath: str, 
    must_exist: bool = True
) -> str:
    """
    Prepares a file path for loading a file. Ensures the file path is valid and has the necessary permissions. 

    Args:
        filepath (str): 
            The file path to be prepared for loading.
        must_exist (bool): 
            If set to ``True``, the file at the specified path must exist. (Default is ``True``)

    Returns:
        (str): 
            path (str): 
                The prepared file path for loading.
    """
    path = prepare_path(filepath, mkdir=False, exist_ok=must_exist)
    if must_exist:
        assert Path(path).is_file(), f'{path} is not a file.'
    return path
def prepare_directory_for_saving(
    directory: str, 
    mkdir: bool = False, 
    exist_ok: bool = True
) -> str:
    """
    Prepares a directory path for saving a file. This function is rarely used.

    Args:
        directory (str): 
            The directory path to be prepared for saving.
        mkdir (bool): 
            If set to ``True``, creates parent directory if it does not exist. (Default is ``False``)
        exist_ok (bool): 
            If set to ``True``, allows overwriting of existing directory. (Default is ``True``)

    Returns:
        (str): 
            path (str): 
                The prepared directory path for saving.
    """
    return prepare_path(directory, mkdir=mkdir, exist_ok=exist_ok)
def prepare_directory_for_loading(
    directory: str, 
    must_exist: bool = True
) -> str:
    """
    Prepares a directory path for loading a file. This function is rarely used.

    Args:
        directory (str): 
            The directory path to be prepared for loading.
        must_exist (bool): 
            If set to ``True``, the directory at the specified path must exist. (Default is ``True``)

    Returns:
        (str): 
            path (str): 
                The prepared directory path for loading.
    """
    path = prepare_path(directory, mkdir=False, exist_ok=must_exist)
    if must_exist:
        assert Path(path).is_dir(), f'{path} is not a directory.'
    return path


def pickle_save(
    obj: Any, 
    filepath: str, 
    mode: str = 'wb', 
    zipCompress: bool = False, 
    mkdir: bool = False, 
    allow_overwrite: bool = True,
    **kwargs_zipfile: Dict[str, Any],
) -> None:
    """
    Saves an object to a pickle file using `pickle.dump`.
    Allows for zipping of the file.

    RH 2022

    Args:
        obj (Any): 
            The object to save.
        filepath (str): 
            The path to save the object to.
        mode (str): 
            The mode to open the file in. Options are: \n
            * ``'wb'``: Write binary.
            * ``'ab'``: Append binary.
            * ``'xb'``: Exclusive write binary. Raises FileExistsError if the
              file already exists. \n
            (Default is ``'wb'``)
        zipCompress (bool): 
            If ``True``, compresses pickle file using zipfileCompressionMethod,
            which is similar to ``savez_compressed`` in numpy (with
            ``zipfile.ZIP_DEFLATED``). Useful for saving redundant and/or sparse
            arrays objects. (Default is ``False``)
        mkdir (bool): 
            If ``True``, creates parent directory if it does not exist. (Default
            is ``False``)
        allow_overwrite (bool): 
            If ``True``, allows overwriting of existing file. (Default is
            ``True``)
        kwargs_zipfile (Dict[str, Any]): 
            Keyword arguments that will be passed into `zipfile.ZipFile`.
            compression=``zipfile.ZIP_DEFLATED`` by default.
            See https://docs.python.org/3/library/zipfile.html#zipfile-objects.
            Other options for 'compression' are (input can be either int or object): \n
                * ``0``:  zipfile.ZIP_STORED (no compression)
                * ``8``:  zipfile.ZIP_DEFLATED (usual zip compression)
                * ``12``: zipfile.ZIP_BZIP2 (bzip2 compression) (usually not as
                  good as ZIP_DEFLATED)
                * ``14``: zipfile.ZIP_LZMA (lzma compression) (usually better
                  than ZIP_DEFLATED but slower)
    """
    path = prepare_filepath_for_saving(filepath, mkdir=mkdir, allow_overwrite=allow_overwrite)

    if len(kwargs_zipfile)==0:
        kwargs_zipfile = {
            'compression': zipfile.ZIP_DEFLATED,
        }

    if zipCompress:
        with zipfile.ZipFile(path, 'w', **kwargs_zipfile) as f:
            f.writestr('data', pickle.dumps(obj))
    else:
        with open(path, mode) as f:
            pickle.dump(obj, f)

def pickle_load(
    filepath: str, 
    zipCompressed: bool = False,
    mode: str = 'rb',
) -> Any:
    """
    Loads an object from a pickle file.
    RH 2022

    Args:
        filepath (str): 
            Path to the pickle file.
        zipCompressed (bool): 
            If ``True``, the file is assumed to be a .zip file. The function
            will first unzip the file, then load the object from the unzipped
            file. 
            (Default is ``False``)
        mode (str): 
            The mode to open the file in. (Default is ``'rb'``)

    Returns:
        (Any): 
            obj (Any): 
                The object loaded from the pickle file.
    """
    path = prepare_filepath_for_loading(filepath, must_exist=True)
    if zipCompressed:
        with zipfile.ZipFile(path, 'r') as f:
            return pickle.loads(f.read('data'))
    else:
        with open(path, mode) as f:
            return pickle.load(f)
=======
def scipy_sparse_to_torch_coo(
    sp_array: scipy.sparse.coo_matrix, 
    dtype: Optional[type] = None
) -> torch.sparse_coo_tensor:
    """
    Converts a Scipy sparse array to a PyTorch sparse COO tensor.

    Args:
        sp_array (scipy.sparse.coo_matrix):
            Scipy sparse array to be converted to a PyTorch sparse COO tensor.
        dtype (Optional[type]):
            Data type to which the values of the input sparse array are to be
            converted before creating the PyTorch sparse tensor. If ``None``, 
            the data type of the input array's values is retained. 
            (Default is ``None``).

    Returns:
        coo_tensor (torch.sparse_coo_tensor):
            PyTorch sparse COO tensor converted from the input Scipy sparse array.
    """
    import torch

    coo = scipy.sparse.coo_matrix(sp_array)
    
    values = coo.data
    # print(values.dtype)
    indices = np.vstack((coo.row, coo.col))

    i = torch.LongTensor(indices)
    # v = torch.FloatTensor(values)
    v = torch.as_tensor(values, dtype=dtype) if dtype is not None else values
    shape = coo.shape

    return torch.sparse_coo_tensor(i, v, torch.Size(shape))


def pydata_sparse_to_torch_coo(
    sp_array: object,
) -> object:
    """
    Converts a PyData Sparse array to a PyTorch sparse COO tensor.

    This function extracts the coordinates and data from the sparse PyData array
    and uses them to create a new sparse COO tensor in PyTorch.

    Args:
        sp_array (object): 
            The PyData Sparse array to convert. It should be a COO sparse matrix 
            representation. 

    Returns:
        (object): 
            coo_tensor (object): 
                The converted PyTorch sparse COO tensor.
                
    Example:
        .. highlight:: python
        .. code-block:: python

            sp_array = sparse.COO(np.random.rand(1000, 1000))
            coo_tensor = pydata_sparse_to_torch_coo(sp_array)
    """
    coo = sparse.COO(sp_array)
    
    values = coo.data
#     indices = np.vstack((coo.row, coo.col))
    indices = coo.coords

    i = torch.LongTensor(indices)
    v = torch.FloatTensor(values)
    shape = coo.shape
    return torch.sparse_coo_tensor(i, v, torch.Size(shape))


######################################################################################################################################
######################################################## FILE HELPERS ################################################################
######################################################################################################################################
>>>>>>> 9a5bed45

def json_save(
    obj: Any, 
    filepath: str, 
    indent: int = 4, 
    mode: str = 'w', 
    mkdir: bool = False, 
    allow_overwrite: bool = True,
) -> None:
    """
    Saves an object to a json file using `json.dump`.
    RH 2022

<<<<<<< HEAD
    Args:
        obj (Any): 
            The object to save.
        filepath (str): 
            The path to save the object to.
        indent (int): 
            Number of spaces for indentation in the output json file. (Default
            is *4*)
        mode (str): 
            The mode to open the file in. Options are: \n
            * ``'wb'``: Write binary.
            * ``'ab'``: Append binary.
            * ``'xb'``: Exclusive write binary. Raises FileExistsError if the
              file already exists. \n
            (Default is ``'w'``)
        mkdir (bool): 
            If ``True``, creates parent directory if it does not exist. (Default
            is ``False``)
        allow_overwrite (bool): 
            If ``True``, allows overwriting of existing file. (Default is
            ``True``)
    """
    import json
    path = prepare_filepath_for_saving(filepath, mkdir=mkdir, allow_overwrite=allow_overwrite)
    with open(path, mode) as f:
        json.dump(obj, f, indent=indent)

def json_load(
    filepath: str, 
    mode: str = 'r',
) -> Any:
    """
    Loads an object from a json file.
    RH 2022

    Args:
        filepath (str): 
            Path to the json file.
        mode (str): 
            The mode to open the file in. (Default is ``'r'``)

    Returns:
        (Any): 
            obj (Any): 
                The object loaded from the json file.
    """
    import json
    path = prepare_filepath_for_loading(filepath, must_exist=True)
    with open(path, mode) as f:
        return json.load(f)


def yaml_save(
    obj: object, 
    filepath: str, 
    indent: int = 4, 
    mode: str = 'w', 
    mkdir: bool = False, 
    allow_overwrite: bool = True,
) -> None:
    """
    Saves an object to a YAML file using the ``yaml.dump`` method.
    RH 2022

    Args:
        obj (object): 
            The object to be saved.
        filepath (str): 
            Path to save the object to.
        indent (int): 
            The number of spaces for indentation in the saved YAML file.
            (Default is *4*)
        mode (str): 
            Mode to open the file in. \n
            * ``'w'``: write (default)
            * ``'wb'``: write binary
            * ``'ab'``: append binary
            * ``'xb'``: exclusive write binary. Raises ``FileExistsError`` if
              file already exists. \n
            (Default is ``'w'``)
        mkdir (bool): 
            If ``True``, creates the parent directory if it does not exist.
            (Default is ``False``)
        allow_overwrite (bool): 
            If ``True``, allows overwriting of existing files. (Default is
            ``True``)
    """
    path = prepare_filepath_for_saving(filepath, mkdir=mkdir, allow_overwrite=allow_overwrite)
    with open(path, mode) as f:
        yaml.dump(obj, f, indent=indent)

def yaml_load(
    filepath: str, 
    mode: str = 'r', 
    loader: object = yaml.FullLoader,
) -> object:
    """
    Loads a YAML file.
    RH 2022

    Args:
        filepath (str): 
            Path to the YAML file to load.
        mode (str): 
            Mode to open the file in. (Default is ``'r'``)
        loader (object): 
            The YAML loader to use. \n
            * ``yaml.FullLoader``: Loads the full YAML language. Avoids
              arbitrary code execution. (Default for PyYAML 5.1+)
            * ``yaml.SafeLoader``: Loads a subset of the YAML language, safely.
              This is recommended for loading untrusted input.
            * ``yaml.UnsafeLoader``: The original Loader code that could be
              easily exploitable by untrusted data input.
            * ``yaml.BaseLoader``: Only loads the most basic YAML. All scalars
              are loaded as strings. \n
            (Default is ``yaml.FullLoader``)

    Returns:
        (object): 
            loaded_obj (object):
                The object loaded from the YAML file.
=======
def find_paths(
    dir_outer: str, 
    reMatch: str = 'filename', 
    find_files: bool = True, 
    find_folders: bool = False, 
    depth: int = 0, 
    natsorted: bool = True, 
    alg_ns: Optional[str] = None
) -> List[str]:
    """
    Searches for files and/or folders recursively in a directory using a regex
    match. 
    RH 2022

    Args:
        dir_outer (str): 
            Path to directory to search.
        reMatch (str): 
            Regular expression to match. Each path name encountered will be
            compared using ``re.search(reMatch, filename)``. If the output is
            not ``None``, the file will be included in the output. (Default is
            ``'filename'``)
        find_files (bool): 
            Whether to find files. (Default is ``True``)
        find_folders (bool): 
            Whether to find folders. (Default is ``False``)
        depth (int): 
            Maximum folder depth to search. (Default is *0*). \n
            * depth=0 means only search the outer directory. 
            * depth=2 means search the outer directory and two levels of
              subdirectories below it
        natsorted (bool): 
            Whether to sort the output using natural sorting with the natsort
            package. (Default is ``True``)
        alg_ns (str): 
            Algorithm to use for natural sorting. See ``natsort.ns`` or
            https://natsort.readthedocs.io/en/4.0.4/ns_class.html/ for options.
            Default is PATH. Other commons are INT, FLOAT, VERSION. (Default is
            ``None``)

    Returns:
        (List[str]): 
            paths (List[str]): 
                Paths to matched files and/or folders in the directory.
>>>>>>> 9a5bed45
    """
    path = prepare_filepath_for_loading(filepath, must_exist=True)
    with open(path, mode) as f:
        return yaml.load(f, Loader=loader)    

def matlab_load(
    filepath: str, 
    simplify_cells: bool = True, 
    kwargs_scipy: Dict = {}, 
    kwargs_mat73: Dict = {}, 
    verbose: bool = False
) -> Dict:
    """
    Loads a matlab file. If the .mat file is not version 7.3, it uses
    ``scipy.io.loadmat``. If the .mat file is version 7.3, it uses
    ``mat73.loadmat``. RH 2023

    Args:
        filepath (str):
            Path to the matlab file.
        simplify_cells (bool): 
            If set to ``True`` and file is not version 7.3, it simplifies cells
            to numpy arrays. (Default is ``True``)
        kwargs_scipy (Dict): 
            Keyword arguments to pass to ``scipy.io.loadmat``. (Default is
            ``{}``)
        kwargs_mat73 (Dict): 
            Keyword arguments to pass to ``mat73.loadmat``. (Default is ``{}``)
        verbose (bool): 
            If set to ``True``, it prints information about the file. (Default
            is ``False``)

    Returns:
        (Dict): 
            out (Dict):
                The loaded matlab file content in a dictionary format.
    """
    path = prepare_filepath_for_loading(filepath, must_exist=True)
    assert path.endswith('.mat'), 'File must be .mat file.'

<<<<<<< HEAD
    try:
        import scipy.io
        out = scipy.io.loadmat(path, simplify_cells=simplify_cells, **kwargs_scipy)
    except NotImplementedError as e:
        print(f'File {path} is version 7.3. Loading with mat73.') if verbose else None
        import mat73
        out = mat73.loadmat(path, **kwargs_mat73)
        print(f'Loaded {path} with mat73.') if verbose else None
    return out

def matlab_save(
    obj: Dict, 
    filepath: str, 
    mkdir: bool = False, 
    allow_overwrite: bool = True,
    clean_string: bool = True,
    list_to_objArray: bool = True,
    none_to_nan: bool = True,
    kwargs_scipy_savemat: Dict = {
        'appendmat': True,
        'format': '5',
        'long_field_names': False,
        'do_compression': False,
        'oned_as': 'row',
    }
):
    """
    Saves data to a matlab file. It uses ``scipy.io.savemat`` and provides
    additional functionality such as cleaning strings, converting lists to
    object arrays, and converting None to np.nan.
    RH 2023

    Args:
        obj (Dict): 
            The data to save. This must be in dictionary format.
        filepath (str): 
            The path to save the file to.
        mkdir (bool): 
            If set to ``True``, creates parent directory if it does not exist.
            (Default is ``False``)
        allow_overwrite (bool): 
            If set to ``True``, allows overwriting of existing file. (Default is
            ``True``)
        clean_string (bool): 
            If set to ``True``, converts strings to bytes. (Default is ``True``)
        list_to_objArray (bool): 
            If set to ``True``, converts lists to object arrays. (Default is
            ``True``)
        none_to_nan (bool): 
            If set to ``True``, converts None to np.nan. (Default is ``True``)
        kwargs_scipy_savemat (Dict): 
            Keyword arguments to pass to ``scipy.io.savemat``. \n
            * ``'appendmat'``: Whether to append .mat to the end of the given
              filename, if it isn't already there.
            * ``'format'``: The format of the .mat file. '4' for Matlab 4 .mat
              files, '5' for Matlab 5 and above.
            * ``'long_field_names'``: Whether to allow field names of up to 63
              characters instead of the standard 31.
            * ``'do_compression'``: Whether to compress matrices on write.
            * ``'oned_as'``: Whether to save 1-D numpy arrays as row or column
              vectors in the .mat file. 'row' or 'column'. \n
            (Default is ``{'appendmat': True, 'format': '5', 'long_field_names':
            False, 'do_compression': False, 'oned_as': 'row'}``)

    """
    import numpy as np

    prepare_filepath_for_saving(filepath, mkdir=mkdir, allow_overwrite=allow_overwrite)

    def walk(d, fn):
        return {key: fn(val) if isinstance(val, dict)==False else walk(val, fn) for key, val in d.items()}
    
    fn_clean_string = (lambda x: x.encode('utf-8') if isinstance(x, str) and clean_string else x) if clean_string else (lambda x: x)
    fn_list_to_objArray = (lambda x: np.array(x, dtype=object) if isinstance(x, list) and list_to_objArray else x) if list_to_objArray else (lambda x: x)
    fn_none_to_nan = (lambda x: np.nan if x is None and none_to_nan else x) if none_to_nan else (lambda x: x)

    data_cleaned = walk(walk(walk(obj, fn_clean_string), fn_list_to_objArray), fn_none_to_nan)

    import scipy.io
    scipy.io.savemat(filepath, data_cleaned, **kwargs_scipy_savemat)


def download_file(
    url: Optional[str],
    path_save: str,
    check_local_first: bool = True,
    check_hash: bool = False,
    hash_type: str = 'MD5',
    hash_hex: Optional[str] = None,
    mkdir: bool = False,
    allow_overwrite: bool = True,
    write_mode: str = 'wb',
    verbose: bool = True,
    chunk_size: int = 1024,
) -> None:
    """
    Downloads a file from a URL to a local path using requests. Checks if file
    already exists locally and verifies the hash of the downloaded file against
    a provided hash if required.
    RH 2023

    Args:
=======
def prepare_path(
    path: str, 
    mkdir: bool = False, 
    exist_ok: bool = True,
) -> str:
    """
    Checks if a directory or file path is valid for different purposes: 
    saving, loading, etc.
    RH 2023

    * If exists:
        * If exist_ok=True: all good
        * If exist_ok=False: raises error
    * If doesn't exist:
        * If file:
            * If parent directory exists:
                * All good
            * If parent directory doesn't exist:
                * If mkdir=True: creates parent directory
                * If mkdir=False: raises error
        * If directory:
            * If mkdir=True: creates directory
            * If mkdir=False: raises error
            
    RH 2023

    Args:
        path (str): 
            Path to be checked.
        mkdir (bool): 
            If ``True``, creates parent directory if it does not exist. 
            (Default is ``False``)
        exist_ok (bool): 
            If ``True``, allows overwriting of existing file. 
            (Default is ``True``)

    Returns:
        (str): 
            path (str):
                Resolved path.
    """
    ## check if path is valid
    try:
        path_obj = Path(path).resolve()
    except FileNotFoundError as e:
        print(f'Invalid path: {path}')
        raise e
    
    ## check if path object exists
    flag_exists = path_obj.exists()

    ## determine if path is a directory or file
    if flag_exists:
        flag_dirFileNeither = 'dir' if path_obj.is_dir() else 'file' if path_obj.is_file() else 'neither'  ## 'neither' should never happen since path.is_file() or path.is_dir() should be True if path.exists()
        assert flag_dirFileNeither != 'neither', f'Path: {path} is neither a file nor a directory.'
        assert exist_ok, f'{path} already exists and exist_ok=False.'
    else:
        flag_dirFileNeither = 'dir' if path_obj.suffix == '' else 'file'  ## rely on suffix to determine if path is a file or directory

    ## if path exists and is a file or directory
    # all good. If exist_ok=False, then this should have already been caught above.
    
    ## if path doesn't exist and is a file
    ### if parent directory exists        
    # all good
    ### if parent directory doesn't exist
    #### mkdir if mkdir=True and raise error if mkdir=False
    if not flag_exists and flag_dirFileNeither == 'file':
        if Path(path).parent.exists():
            pass ## all good
        elif mkdir:
            Path(path).parent.mkdir(parents=True, exist_ok=True)
        else:
            assert False, f'File: {path} does not exist, Parent directory: {Path(path).parent} does not exist, and mkdir=False.'
        
    ## if path doesn't exist and is a directory
    ### mkdir if mkdir=True and raise error if mkdir=False
    if not flag_exists and flag_dirFileNeither == 'dir':
        if mkdir:
            Path(path).mkdir(parents=True, exist_ok=True)
        else:
            assert False, f'{path} does not exist and mkdir=False.'

    ## if path is neither a file nor a directory
    ### raise error
    if flag_dirFileNeither == 'neither':
        assert False, f'{path} is neither a file nor a directory. This should never happen. Check this function for bugs.'

    return str(path_obj)

def prepare_filepath_for_saving(
    filepath: str, 
    mkdir: bool = False, 
    allow_overwrite: bool = True
) -> str:
    """
    Prepares a file path for saving a file. Ensures the file path is valid and has the necessary permissions. 

    Args:
        filepath (str): 
            The file path to be prepared for saving.
        mkdir (bool): 
            If set to ``True``, creates parent directory if it does not exist. (Default is ``False``)
        allow_overwrite (bool): 
            If set to ``True``, allows overwriting of existing file. (Default is ``True``)

    Returns:
        (str): 
            path (str): 
                The prepared file path for saving.
    """
    return prepare_path(filepath, mkdir=mkdir, exist_ok=allow_overwrite)
def prepare_filepath_for_loading(
    filepath: str, 
    must_exist: bool = True
) -> str:
    """
    Prepares a file path for loading a file. Ensures the file path is valid and has the necessary permissions. 

    Args:
        filepath (str): 
            The file path to be prepared for loading.
        must_exist (bool): 
            If set to ``True``, the file at the specified path must exist. (Default is ``True``)

    Returns:
        (str): 
            path (str): 
                The prepared file path for loading.
    """
    path = prepare_path(filepath, mkdir=False, exist_ok=must_exist)
    if must_exist:
        assert Path(path).is_file(), f'{path} is not a file.'
    return path
def prepare_directory_for_saving(
    directory: str, 
    mkdir: bool = False, 
    exist_ok: bool = True
) -> str:
    """
    Prepares a directory path for saving a file. This function is rarely used.

    Args:
        directory (str): 
            The directory path to be prepared for saving.
        mkdir (bool): 
            If set to ``True``, creates parent directory if it does not exist. (Default is ``False``)
        exist_ok (bool): 
            If set to ``True``, allows overwriting of existing directory. (Default is ``True``)

    Returns:
        (str): 
            path (str): 
                The prepared directory path for saving.
    """
    return prepare_path(directory, mkdir=mkdir, exist_ok=exist_ok)
def prepare_directory_for_loading(
    directory: str, 
    must_exist: bool = True
) -> str:
    """
    Prepares a directory path for loading a file. This function is rarely used.

    Args:
        directory (str): 
            The directory path to be prepared for loading.
        must_exist (bool): 
            If set to ``True``, the directory at the specified path must exist. (Default is ``True``)

    Returns:
        (str): 
            path (str): 
                The prepared directory path for loading.
    """
    path = prepare_path(directory, mkdir=False, exist_ok=must_exist)
    if must_exist:
        assert Path(path).is_dir(), f'{path} is not a directory.'
    return path


def pickle_save(
    obj: Any, 
    filepath: str, 
    mode: str = 'wb', 
    zipCompress: bool = False, 
    mkdir: bool = False, 
    allow_overwrite: bool = True,
    **kwargs_zipfile: Dict[str, Any],
) -> None:
    """
    Saves an object to a pickle file using `pickle.dump`.
    Allows for zipping of the file.

    RH 2022

    Args:
        obj (Any): 
            The object to save.
        filepath (str): 
            The path to save the object to.
        mode (str): 
            The mode to open the file in. Options are: \n
            * ``'wb'``: Write binary.
            * ``'ab'``: Append binary.
            * ``'xb'``: Exclusive write binary. Raises FileExistsError if the
              file already exists. \n
            (Default is ``'wb'``)
        zipCompress (bool): 
            If ``True``, compresses pickle file using zipfileCompressionMethod,
            which is similar to ``savez_compressed`` in numpy (with
            ``zipfile.ZIP_DEFLATED``). Useful for saving redundant and/or sparse
            arrays objects. (Default is ``False``)
        mkdir (bool): 
            If ``True``, creates parent directory if it does not exist. (Default
            is ``False``)
        allow_overwrite (bool): 
            If ``True``, allows overwriting of existing file. (Default is
            ``True``)
        kwargs_zipfile (Dict[str, Any]): 
            Keyword arguments that will be passed into `zipfile.ZipFile`.
            compression=``zipfile.ZIP_DEFLATED`` by default.
            See https://docs.python.org/3/library/zipfile.html#zipfile-objects.
            Other options for 'compression' are (input can be either int or object): \n
                * ``0``:  zipfile.ZIP_STORED (no compression)
                * ``8``:  zipfile.ZIP_DEFLATED (usual zip compression)
                * ``12``: zipfile.ZIP_BZIP2 (bzip2 compression) (usually not as
                  good as ZIP_DEFLATED)
                * ``14``: zipfile.ZIP_LZMA (lzma compression) (usually better
                  than ZIP_DEFLATED but slower)
    """
    path = prepare_filepath_for_saving(filepath, mkdir=mkdir, allow_overwrite=allow_overwrite)

    if len(kwargs_zipfile)==0:
        kwargs_zipfile = {
            'compression': zipfile.ZIP_DEFLATED,
        }

    if zipCompress:
        with zipfile.ZipFile(path, 'w', **kwargs_zipfile) as f:
            f.writestr('data', pickle.dumps(obj))
    else:
        with open(path, mode) as f:
            pickle.dump(obj, f)

def pickle_load(
    filepath: str, 
    zipCompressed: bool = False,
    mode: str = 'rb',
) -> Any:
    """
    Loads an object from a pickle file.
    RH 2022

    Args:
        filepath (str): 
            Path to the pickle file.
        zipCompressed (bool): 
            If ``True``, the file is assumed to be a .zip file. The function
            will first unzip the file, then load the object from the unzipped
            file. 
            (Default is ``False``)
        mode (str): 
            The mode to open the file in. (Default is ``'rb'``)

    Returns:
        (Any): 
            obj (Any): 
                The object loaded from the pickle file.
    """
    path = prepare_filepath_for_loading(filepath, must_exist=True)
    if zipCompressed:
        with zipfile.ZipFile(path, 'r') as f:
            return pickle.loads(f.read('data'))
    else:
        with open(path, mode) as f:
            return pickle.load(f)

def json_save(
    obj: Any, 
    filepath: str, 
    indent: int = 4, 
    mode: str = 'w', 
    mkdir: bool = False, 
    allow_overwrite: bool = True,
) -> None:
    """
    Saves an object to a json file using `json.dump`.
    RH 2022

    Args:
        obj (Any): 
            The object to save.
        filepath (str): 
            The path to save the object to.
        indent (int): 
            Number of spaces for indentation in the output json file. (Default
            is *4*)
        mode (str): 
            The mode to open the file in. Options are: \n
            * ``'wb'``: Write binary.
            * ``'ab'``: Append binary.
            * ``'xb'``: Exclusive write binary. Raises FileExistsError if the
              file already exists. \n
            (Default is ``'w'``)
        mkdir (bool): 
            If ``True``, creates parent directory if it does not exist. (Default
            is ``False``)
        allow_overwrite (bool): 
            If ``True``, allows overwriting of existing file. (Default is
            ``True``)
    """
    import json
    path = prepare_filepath_for_saving(filepath, mkdir=mkdir, allow_overwrite=allow_overwrite)
    with open(path, mode) as f:
        json.dump(obj, f, indent=indent)

def json_load(
    filepath: str, 
    mode: str = 'r',
) -> Any:
    """
    Loads an object from a json file.
    RH 2022

    Args:
        filepath (str): 
            Path to the json file.
        mode (str): 
            The mode to open the file in. (Default is ``'r'``)

    Returns:
        (Any): 
            obj (Any): 
                The object loaded from the json file.
    """
    import json
    path = prepare_filepath_for_loading(filepath, must_exist=True)
    with open(path, mode) as f:
        return json.load(f)


def yaml_save(
    obj: object, 
    filepath: str, 
    indent: int = 4, 
    mode: str = 'w', 
    mkdir: bool = False, 
    allow_overwrite: bool = True,
) -> None:
    """
    Saves an object to a YAML file using the ``yaml.dump`` method.
    RH 2022

    Args:
        obj (object): 
            The object to be saved.
        filepath (str): 
            Path to save the object to.
        indent (int): 
            The number of spaces for indentation in the saved YAML file.
            (Default is *4*)
        mode (str): 
            Mode to open the file in. \n
            * ``'w'``: write (default)
            * ``'wb'``: write binary
            * ``'ab'``: append binary
            * ``'xb'``: exclusive write binary. Raises ``FileExistsError`` if
              file already exists. \n
            (Default is ``'w'``)
        mkdir (bool): 
            If ``True``, creates the parent directory if it does not exist.
            (Default is ``False``)
        allow_overwrite (bool): 
            If ``True``, allows overwriting of existing files. (Default is
            ``True``)
    """
    path = prepare_filepath_for_saving(filepath, mkdir=mkdir, allow_overwrite=allow_overwrite)
    with open(path, mode) as f:
        yaml.dump(obj, f, indent=indent)

def yaml_load(
    filepath: str, 
    mode: str = 'r', 
    loader: object = yaml.FullLoader,
) -> object:
    """
    Loads a YAML file.
    RH 2022

    Args:
        filepath (str): 
            Path to the YAML file to load.
        mode (str): 
            Mode to open the file in. (Default is ``'r'``)
        loader (object): 
            The YAML loader to use. \n
            * ``yaml.FullLoader``: Loads the full YAML language. Avoids
              arbitrary code execution. (Default for PyYAML 5.1+)
            * ``yaml.SafeLoader``: Loads a subset of the YAML language, safely.
              This is recommended for loading untrusted input.
            * ``yaml.UnsafeLoader``: The original Loader code that could be
              easily exploitable by untrusted data input.
            * ``yaml.BaseLoader``: Only loads the most basic YAML. All scalars
              are loaded as strings. \n
            (Default is ``yaml.FullLoader``)

    Returns:
        (object): 
            loaded_obj (object):
                The object loaded from the YAML file.
    """
    path = prepare_filepath_for_loading(filepath, must_exist=True)
    with open(path, mode) as f:
        return yaml.load(f, Loader=loader)    

def matlab_load(
    filepath: str, 
    simplify_cells: bool = True, 
    kwargs_scipy: Dict = {}, 
    kwargs_mat73: Dict = {}, 
    verbose: bool = False
) -> Dict:
    """
    Loads a matlab file. If the .mat file is not version 7.3, it uses
    ``scipy.io.loadmat``. If the .mat file is version 7.3, it uses
    ``mat73.loadmat``. RH 2023

    Args:
        filepath (str):
            Path to the matlab file.
        simplify_cells (bool): 
            If set to ``True`` and file is not version 7.3, it simplifies cells
            to numpy arrays. (Default is ``True``)
        kwargs_scipy (Dict): 
            Keyword arguments to pass to ``scipy.io.loadmat``. (Default is
            ``{}``)
        kwargs_mat73 (Dict): 
            Keyword arguments to pass to ``mat73.loadmat``. (Default is ``{}``)
        verbose (bool): 
            If set to ``True``, it prints information about the file. (Default
            is ``False``)

    Returns:
        (Dict): 
            out (Dict):
                The loaded matlab file content in a dictionary format.
    """
    path = prepare_filepath_for_loading(filepath, must_exist=True)
    assert path.endswith('.mat'), 'File must be .mat file.'

    try:
        import scipy.io
        out = scipy.io.loadmat(path, simplify_cells=simplify_cells, **kwargs_scipy)
    except NotImplementedError as e:
        print(f'File {path} is version 7.3. Loading with mat73.') if verbose else None
        import mat73
        out = mat73.loadmat(path, **kwargs_mat73)
        print(f'Loaded {path} with mat73.') if verbose else None
    return out

def matlab_save(
    obj: Dict, 
    filepath: str, 
    mkdir: bool = False, 
    allow_overwrite: bool = True,
    clean_string: bool = True,
    list_to_objArray: bool = True,
    none_to_nan: bool = True,
    kwargs_scipy_savemat: Dict = {
        'appendmat': True,
        'format': '5',
        'long_field_names': False,
        'do_compression': False,
        'oned_as': 'row',
    }
):
    """
    Saves data to a matlab file. It uses ``scipy.io.savemat`` and provides
    additional functionality such as cleaning strings, converting lists to
    object arrays, and converting None to np.nan.
    RH 2023

    Args:
        obj (Dict): 
            The data to save. This must be in dictionary format.
        filepath (str): 
            The path to save the file to.
        mkdir (bool): 
            If set to ``True``, creates parent directory if it does not exist.
            (Default is ``False``)
        allow_overwrite (bool): 
            If set to ``True``, allows overwriting of existing file. (Default is
            ``True``)
        clean_string (bool): 
            If set to ``True``, converts strings to bytes. (Default is ``True``)
        list_to_objArray (bool): 
            If set to ``True``, converts lists to object arrays. (Default is
            ``True``)
        none_to_nan (bool): 
            If set to ``True``, converts None to np.nan. (Default is ``True``)
        kwargs_scipy_savemat (Dict): 
            Keyword arguments to pass to ``scipy.io.savemat``. \n
            * ``'appendmat'``: Whether to append .mat to the end of the given
              filename, if it isn't already there.
            * ``'format'``: The format of the .mat file. '4' for Matlab 4 .mat
              files, '5' for Matlab 5 and above.
            * ``'long_field_names'``: Whether to allow field names of up to 63
              characters instead of the standard 31.
            * ``'do_compression'``: Whether to compress matrices on write.
            * ``'oned_as'``: Whether to save 1-D numpy arrays as row or column
              vectors in the .mat file. 'row' or 'column'. \n
            (Default is ``{'appendmat': True, 'format': '5', 'long_field_names':
            False, 'do_compression': False, 'oned_as': 'row'}``)

    """
    import numpy as np

    prepare_filepath_for_saving(filepath, mkdir=mkdir, allow_overwrite=allow_overwrite)

    def walk(d, fn):
        return {key: fn(val) if isinstance(val, dict)==False else walk(val, fn) for key, val in d.items()}
    
    fn_clean_string = (lambda x: x.encode('utf-8') if isinstance(x, str) and clean_string else x) if clean_string else (lambda x: x)
    fn_list_to_objArray = (lambda x: np.array(x, dtype=object) if isinstance(x, list) and list_to_objArray else x) if list_to_objArray else (lambda x: x)
    fn_none_to_nan = (lambda x: np.nan if x is None and none_to_nan else x) if none_to_nan else (lambda x: x)

    data_cleaned = walk(walk(walk(obj, fn_clean_string), fn_list_to_objArray), fn_none_to_nan)

    import scipy.io
    scipy.io.savemat(filepath, data_cleaned, **kwargs_scipy_savemat)


def download_file(
    url: Optional[str],
    path_save: str,
    check_local_first: bool = True,
    check_hash: bool = False,
    hash_type: str = 'MD5',
    hash_hex: Optional[str] = None,
    mkdir: bool = False,
    allow_overwrite: bool = True,
    write_mode: str = 'wb',
    verbose: bool = True,
    chunk_size: int = 1024,
) -> None:
    """
    Downloads a file from a URL to a local path using requests. Checks if file
    already exists locally and verifies the hash of the downloaded file against
    a provided hash if required.
    RH 2023

    Args:
>>>>>>> 9a5bed45
        url (Optional[str]): 
            URL of the file to download. If ``None``, then no download is
            attempted. (Default is ``None``)
        path_save (str): 
            Path to save the file to.
        check_local_first (bool): 
            Whether to check if the file already exists locally. If ``True`` and
            the file exists locally, the download is skipped. If ``True`` and
            ``check_hash`` is also ``True``, the hash of the local file is
            checked. If the hash matches, the download is skipped. If the hash
            does not match, the file is downloaded. (Default is ``True``)
        check_hash (bool): 
            Whether to check the hash of the local or downloaded file against
            ``hash_hex``. (Default is ``False``)
        hash_type (str): 
            Type of hash to use. Options are: ``'MD5'``, ``'SHA1'``,
            ``'SHA256'``, ``'SHA512'``. (Default is ``'MD5'``)
        hash_hex (Optional[str]): 
            Hash to compare to, in hexadecimal format (e.g., 'a1b2c3d4e5f6...').
            Can be generated using ``hash_file()`` or ``hashlib.hexdigest()``.
            If ``check_hash`` is ``True``, ``hash_hex`` must be provided.
            (Default is ``None``)
        mkdir (bool): 
            If ``True``, creates the parent directory of ``path_save`` if it
            does not exist. (Default is ``False``)
        write_mode (str): 
            Write mode for saving the file. Options include: ``'wb'`` (write
            binary), ``'ab'`` (append binary), ``'xb'`` (write binary, fail if
            file exists). (Default is ``'wb'``)
        verbose (bool): 
            If ``True``, prints status messages. (Default is ``True``)
        chunk_size (int): 
            Size of chunks in which to download the file. (Default is *1024*)
    """
    import os
    import requests

    # Check if file already exists locally
    if check_local_first:
        if os.path.isfile(path_save):
            print(f'File already exists locally: {path_save}') if verbose else None
            # Check hash of local file
            if check_hash:
                hash_local = hash_file(path_save, type_hash=hash_type)
                if hash_local == hash_hex:
                    print('Hash of local file matches provided hash_hex.') if verbose else None
                    return True
                else:
                    print('Hash of local file does not match provided hash_hex.') if verbose else None
                    print(f'Hash of local file: {hash_local}') if verbose else None
                    print(f'Hash provided in hash_hex: {hash_hex}') if verbose else None
                    print('Downloading file...') if verbose else None
            else:
                return True
        else:
            print(f'File does not exist locally: {path_save}. Will attempt download from {url}') if verbose else None

    # Download file
    if url is None:
        print('No URL provided. No download attempted.') if verbose else None
        return None
    try:
        response = requests.get(url, stream=True)
    except requests.exceptions.RequestException as e:
        print(f'Error downloading file: {e}') if verbose else None
        return False
    # Check response
    if response.status_code != 200:
        print(f'Error downloading file. Response status code: {response.status_code}') if verbose else None
        return False
    # Create parent directory if it does not exist
    prepare_filepath_for_saving(path_save, mkdir=mkdir, allow_overwrite=allow_overwrite)
    # Download file with progress bar
    total_size = int(response.headers.get('content-length', 0))
    wrote = 0
    with open(path_save, write_mode) as f:
        with tqdm(total=total_size, disable=(verbose==False), unit='B', unit_scale=True, unit_divisor=1024) as pbar:
            for data in response.iter_content(chunk_size):
                wrote = wrote + len(data)
                f.write(data)
                pbar.update(len(data))
    if total_size != 0 and wrote != total_size:
        print("ERROR, something went wrong")
        return False
    # Check hash
    hash_local = hash_file(path_save, type_hash=hash_type)
    if check_hash:
        if hash_local == hash_hex:
            print('Hash of downloaded file matches hash_hex.') if verbose else None
            return True
        else:
            print('Hash of downloaded file does not match hash_hex.') if verbose else None
            print(f'Hash of downloaded file: {hash_local}') if verbose else None
            print(f'Hash provided in hash_hex: {hash_hex}') if verbose else None
            return False
    else:
        print(f'Hash of downloaded file: {hash_local}') if verbose else None
        return True


def hash_file(
    path: str, 
    type_hash: str = 'MD5', 
    buffer_size: int = 65536,
) -> str:
    """
    Computes the hash of a file using the specified hash type and buffer size.
    RH 2022

    Args:
        path (str):
            Path to the file to be hashed.
        type_hash (str):
            Type of hash to use. (Default is ``'MD5'``). Either \n
            * ``'MD5'``: MD5 hash algorithm.
            * ``'SHA1'``: SHA1 hash algorithm.
            * ``'SHA256'``: SHA256 hash algorithm.
            * ``'SHA512'``: SHA512 hash algorithm.
        buffer_size (int):
            Buffer size (in bytes) for reading the file. 
            65536 corresponds to 64KB. (Default is *65536*)

    Returns:
        (str): 
            hash_val (str):
                The computed hash of the file.
    """
    import hashlib

    if type_hash == 'MD5':
        hasher = hashlib.md5()
    elif type_hash == 'SHA1':
        hasher = hashlib.sha1()
    elif type_hash == 'SHA256':
        hasher = hashlib.sha256()
    elif type_hash == 'SHA512':
        hasher = hashlib.sha512()
    else:
        raise ValueError(f'{type_hash} is not a valid hash type.')

    with open(path, 'rb') as f:
        while True:
            data = f.read(buffer_size)
            if not data:
                break
            hasher.update(data)

    hash_val = hasher.hexdigest()
        
    return hash_val
    

def get_dir_contents(
    directory: str,
) -> Tuple[List[str], List[str]]:
    """
    Retrieves the names of the folders and files in a directory (does not
    include subdirectories).
    RH 2021

    Args:
        directory (str):
            The path to the directory.

    Returns:
        (tuple): tuple containing:
            folders (List[str]):
                A list of folder names.
            files (List[str]):
                A list of file names.
    """
    walk = os.walk(directory, followlinks=False)
    folders = []
    files = []
    for ii,level in enumerate(walk):
        folders, files = level[1:]
        if ii==0:
            break
    return folders, files


def compare_file_hashes(
    hash_dict_true: Dict[str, Tuple[str, str]],
    dir_files_test: Optional[str] = None,
    paths_files_test: Optional[List[str]] = None,
    verbose: bool = True,
) -> Tuple[bool, Dict[str, bool], Dict[str, str]]:
    """
    Compares hashes of files in a directory or list of paths to provided hashes.
    RH 2022

    Args:
        hash_dict_true (Dict[str, Tuple[str, str]]):
            Dictionary of hashes to compare. Each entry should be in the format:
            *{'key': ('filename', 'hash')}*.
        dir_files_test (str): 
            Path to directory containing the files to compare hashes. 
            Unused if paths_files_test is not ``None``. (Optional)
        paths_files_test (List[str]): 
            List of paths to files to compare hashes. 
            dir_files_test is used if ``None``. (Optional)
        verbose (bool): 
            If ``True``, failed comparisons are printed out. (Default is ``True``)

    Returns:
        (tuple): tuple containing:
            total_result (bool):
                ``True`` if all hashes match, ``False`` otherwise.
            individual_results (Dict[str, bool]):
                Dictionary indicating whether each hash matched.
            paths_matching (Dict[str, str]):
                Dictionary of paths that matched. Each entry is in the format:
                *{'key': 'path'}*.
    """
    if paths_files_test is None:
        if dir_files_test is None:
            raise ValueError('Must provide either dir_files_test or path_files_test.')
        
        ## make a dict of {filename: path} for each file in dir_files_test
        files_test = {filename: (Path(dir_files_test).resolve() / filename).as_posix() for filename in get_dir_contents(dir_files_test)[1]} 
    else:
        files_test = {Path(path).name: path for path in paths_files_test}

    paths_matching = {}
    results_matching = {}
    for key, (filename, hash_true) in hash_dict_true.items():
        match = True
        if filename not in files_test:
            print(f'{filename} not found in test directory: {dir_files_test}.') if verbose else None
            match = False
        elif hash_true != hash_file(files_test[filename]):
            print(f'{filename} hash mismatch with {key, filename}.') if verbose else None
            match = False
        if match:
            paths_matching[key] = files_test[filename]
        results_matching[key] = match

    return all(results_matching.values()), results_matching, paths_matching


def extract_zip(
    path_zip: str,
    path_extract: Optional[str] = None,
    verbose: bool = True,
) -> List[str]:
    """
    Extracts a zip file.
    RH 2022

    Args:
        path_zip (str): 
            Path to the zip file.
        path_extract (Optional[str]): 
            Path (directory) to extract the zip file to.
            If ``None``, extracts to the same directory as the zip file.
            (Default is ``None``)
        verbose (bool): 
            Whether to print progress. (Default is ``True``)

    Returns:
        (List[str]): 
            paths_extracted (List[str]):
                List of paths to the extracted files.
    """
    import zipfile

    if path_extract is None:
        path_extract = str(Path(path_zip).resolve().parent)
    path_extract = str(Path(path_extract).resolve().absolute())

    print(f'Extracting {path_zip} to {path_extract}.') if verbose else None

    with zipfile.ZipFile(path_zip, 'r') as zip_ref:
        zip_ref.extractall(path_extract)
        paths_extracted = [str(Path(path_extract) / p) for p in zip_ref.namelist()]

    print('Completed zip extraction.') if verbose else None

    return paths_extracted


######################################################################################################################################
###################################################### PLOTTING HELPERS ##############################################################
######################################################################################################################################


def plot_image_grid(
    images: Union[List[np.ndarray], np.ndarray], 
    labels: Optional[List[str]] = None, 
    grid_shape: Tuple[int, int] = (10,10), 
    show_axis: str = 'off', 
    cmap: Optional[str] = None, 
    kwargs_subplots: Dict = {}, 
    kwargs_imshow: Dict = {},
) -> Tuple[plt.Figure, Union[np.ndarray, plt.Axes]]:
    """
    Plots a grid of images.
    RH 2021

    Args:
        images (Union[List[np.ndarray], np.ndarray]): 
            A list of images or a 3D array of images, where the first dimension is the number of images.
        labels (Optional[List[str]]): 
            A list of labels to be displayed in the grid. (Default is ``None``)
        grid_shape (Tuple[int, int]): 
            Shape of the grid. (Default is *(10,10)*)
        show_axis (str): 
            Whether to show axes or not. (Default is 'off')
        cmap (Optional[str]): 
            Colormap to use. (Default is ``None``)
        kwargs_subplots (Dict): 
            Keyword arguments for subplots. (Default is {})
        kwargs_imshow (Dict): 
            Keyword arguments for imshow. (Default is {})

    Returns:
        (Tuple[plt.Figure, Union[np.ndarray, plt.Axes]]): tuple containing:
            fig (plt.Figure):
                Figure object.
            axs (Union[np.ndarray, plt.Axes]):
                Axes object.
    """
    if cmap is None:
        cmap = 'viridis'

    fig, axs = plt.subplots(nrows=grid_shape[0], ncols=grid_shape[1], **kwargs_subplots)
    axs_flat = axs.flatten(order='F') if isinstance(axs, np.ndarray) else [axs]
    for ii, ax in enumerate(axs_flat[:len(images)]):
        ax.imshow(images[ii], cmap=cmap, **kwargs_imshow);
        if labels is not None:
            ax.set_title(labels[ii]);
        ax.axis(show_axis);
    return fig, axs


def rand_cmap(
    nlabels: int, 
    first_color_black: bool = False, 
    last_color_black: bool = False,
    verbose: bool = True,
    under: List[float] = [0,0,0],
    over: List[float] = [0.5,0.5,0.5],
    bad: List[float] = [0.9,0.9,0.9],
) -> object:
    """
    Creates a random colormap to be used with matplotlib. Useful for segmentation tasks.

    Args:
        nlabels (int):
            Number of labels (size of colormap).
        first_color_black (bool):
            Option to use the first color as black. (Default is ``False``)
        last_color_black (bool):
            Option to use the last color as black. (Default is ``False``)
        verbose (bool):
            Prints the number of labels and shows the colormap if ``True``. 
            (Default is ``True``)
        under (List[float]):
            RGB values to use for the 'under' threshold in the colormap. 
            (Default is ``[0, 0, 0]``)
        over (List[float]):
            RGB values to use for the 'over' threshold in the colormap. 
            (Default is ``[0.5, 0.5, 0.5]``)
        bad (List[float]):
            RGB values to use for 'bad' values in the colormap. 
            (Default is ``[0.9, 0.9, 0.9]``)

    Returns:
        (LinearSegmentedColormap):
            colormap (LinearSegmentedColormap):
                Colormap for matplotlib.
    """
    from matplotlib.colors import LinearSegmentedColormap
    import matplotlib.pyplot as plt
    import numpy as np

    assert nlabels > 0, 'Number of labels must be greater than 0'

    if verbose:
        print('Number of labels: ' + str(nlabels))

    randRGBcolors = np.random.rand(nlabels, 3)
    randRGBcolors = randRGBcolors / np.max(randRGBcolors, axis=1, keepdims=True)

    if first_color_black:
        randRGBcolors[0] = [0, 0, 0]

    if last_color_black:
        randRGBcolors[-1] = [0, 0, 0]

    random_colormap = LinearSegmentedColormap.from_list('new_map', randRGBcolors, N=nlabels)

    # Display colorbar
    if verbose:
        from matplotlib import colors, colorbar
        fig, ax = plt.subplots(1, 1, figsize=(6, 0.5))

        bounds = np.linspace(0, nlabels, nlabels + 1)
        norm = colors.BoundaryNorm(bounds, nlabels)

        cb = colorbar.ColorbarBase(ax, cmap=random_colormap, norm=norm, spacing='proportional', ticks=None,
                                   boundaries=bounds, format='%1i', orientation=u'horizontal')

    random_colormap.set_bad(bad)
    random_colormap.set_over(over)
    random_colormap.set_under(under)

    return random_colormap


def simple_cmap(
    colors: List[List[float]] = [
        [1,0,0],
        [1,0.6,0],
        [0.9,0.9,0],
        [0.6,1,0],
        [0,1,0],
        [0,1,0.6],
        [0,0.8,0.8],
        [0,0.6,1],
        [0,0,1],
        [0.6,0,1],
        [0.8,0,0.8],
        [1,0,0.6],
    ],
    under: List[float] = [0,0,0],
    over: List[float] = [0.5,0.5,0.5],
    bad: List[float] = [0.9,0.9,0.9],
    name: str = 'none',
) -> object:
    """
    Creates a colormap from a sequence of RGB values. 
    Borrowed with permission from Alex 
    (https://gist.github.com/ahwillia/3e022cdd1fe82627cbf1f2e9e2ad80a7ex)

    Args:
        colors (List[List[float]]): 
            List of RGB values. Each sub-list contains three float numbers 
            representing an RGB color. (Default is list of RGB colors ranging from red to purple)
        under (List[float]): 
            RGB values for the colormap under range. 
            (Default is ``[0,0,0]`` (black))
        over (List[float]): 
            RGB values for the colormap over range. 
            (Default is ``[0.5,0.5,0.5]`` (grey))
        bad (List[float]): 
            RGB values for the colormap bad range. 
            (Default is ``[0.9,0.9,0.9]`` (light grey))
        name (str): 
            Name of the colormap. (Default is 'none')

    Returns:
        (LinearSegmentedColormap): 
            cmap (LinearSegmentedColormap): 
                The generated colormap.

    Example:
        .. highlight:: python
        .. code-block:: python

            cmap = simple_cmap([(1,1,1), (1,0,0)]) # white to red colormap
            cmap = simple_cmap(['w', 'r'])         # white to red colormap
            cmap = simple_cmap(['r', 'b', 'r'])    # red to blue to red
    """
    from matplotlib.colors import LinearSegmentedColormap, colorConverter

    # check inputs
    n_colors = len(colors)
    if n_colors <= 1:
        raise ValueError('Must specify at least two colors')

    # convert colors to rgb
    colors = [colorConverter.to_rgb(c) for c in colors]

    # set up colormap
    r, g, b = colors[0]
    cdict = {'red': [(0.0, r, r)], 'green': [(0.0, g, g)], 'blue': [(0.0, b, b)]}
    for i, (r, g, b) in enumerate(colors[1:]):
        idx = (i+1) / (n_colors-1)
        cdict['red'].append((idx, r, r))
        cdict['green'].append((idx, g, g))
        cdict['blue'].append((idx, b, b))

    cmap = LinearSegmentedColormap(name, {k: tuple(v) for k, v in cdict.items()})
                                   
    cmap.set_bad(bad)
    cmap.set_over(over)
    cmap.set_under(under)

    return cmap

<<<<<<< HEAD
    hash_val = hasher.hexdigest()
        
    return hash_val
    

def get_dir_contents(
    directory: str,
) -> Tuple[List[str], List[str]]:
    """
    Retrieves the names of the folders and files in a directory (does not
    include subdirectories).
    RH 2021

    Args:
        directory (str):
            The path to the directory.

    Returns:
        (tuple): tuple containing:
            folders (List[str]):
                A list of folder names.
            files (List[str]):
                A list of file names.
    """
    walk = os.walk(directory, followlinks=False)
    folders = []
    files = []
    for ii,level in enumerate(walk):
        folders, files = level[1:]
        if ii==0:
            break
    return folders, files


def compare_file_hashes(
    hash_dict_true: Dict[str, Tuple[str, str]],
    dir_files_test: Optional[str] = None,
    paths_files_test: Optional[List[str]] = None,
    verbose: bool = True,
) -> Tuple[bool, Dict[str, bool], Dict[str, str]]:
    """
    Compares hashes of files in a directory or list of paths to provided hashes.
    RH 2022

    Args:
        hash_dict_true (Dict[str, Tuple[str, str]]):
            Dictionary of hashes to compare. Each entry should be in the format:
            *{'key': ('filename', 'hash')}*.
        dir_files_test (str): 
            Path to directory containing the files to compare hashes. 
            Unused if paths_files_test is not ``None``. (Optional)
        paths_files_test (List[str]): 
            List of paths to files to compare hashes. 
            dir_files_test is used if ``None``. (Optional)
        verbose (bool): 
            If ``True``, failed comparisons are printed out. (Default is ``True``)

    Returns:
        (tuple): tuple containing:
            total_result (bool):
                ``True`` if all hashes match, ``False`` otherwise.
            individual_results (Dict[str, bool]):
                Dictionary indicating whether each hash matched.
            paths_matching (Dict[str, str]):
                Dictionary of paths that matched. Each entry is in the format:
                *{'key': 'path'}*.
=======

class ImageLabeler:
    """
    A simple graphical interface for labeling image classes. Use this class with
    a context manager to ensure the window is closed properly. The class
    provides a tkinter window which displays images from a provided numpy array
    one by one and lets you classify each image by pressing a key. The title of
    the window is the image index. The classification label and image index are
    stored as the ``self.labels_`` attribute and saved to a CSV file in
    self.path_csv. 
    RH 2023

    Args:
        image_array (np.ndarray): 
            A numpy array of images. Either 3D: *(n_images, height, width)* or
            4D: *(n_images, height, width, n_channels)*. Images should be scaled
            between 0 and 255 and will be converted to uint8.
        start_index (int): 
            The index of the first image to display. (Default is *0*)
        path_csv (str): 
            Path to the CSV file for saving results. If ``None``, results will
            not be saved.
        save_csv (bool):
            Whether to save the results to a CSV. (Default is ``True``)
        resize_factor (float): 
            A scaling factor for the fractional change in image size. (Default
            is *1.0*)
        normalize_images (bool):
            Whether to normalize the images between min and max values. (Default
            is ``True``)
        verbose (bool):
            Whether to print status updates. (Default is ``True``)
        key_end (str): 
            Key to press to end the session. (Default is ``'Escape'``)
        key_prev (str):
            Key to press to go back to the previous image. (Default is
            ``'Left'``)
        key_next (str):
            Key to press to go to the next image. (Default is ``'Right'``)

    Example:
        .. highlight:: python
        .. code-block:: python

            with ImageLabeler(images, start_index=0, resize_factor=4.0,
            key_end='Escape') as labeler:
                labeler.run()
            path_csv, labels = labeler.path_csv, labeler.labels_

    Attributes:
        image_array (np.ndarray):
            A numpy array of images. Either 3D: *(n_images, height, width)* or
            4D: *(n_images, height, width, n_channels)*. Images should be scaled
            between 0 and 255 and will be converted to uint8.
        start_index (int): 
            The index of the first image to display. (Default is *0*)
        path_csv (str): 
            Path to the CSV file for saving results. If ``None``, results will
            not be saved.
        save_csv (bool):
            Whether to save the results to a CSV. (Default is ``True``)
        resize_factor (float): 
            A scaling factor for the fractional change in image size. (Default
            is *1.0*)
        normalize_images (bool):
            Whether to normalize the images between min and max values. (Default
            is ``True``)
        verbose (bool):
            Whether to print status updates. (Default is ``True``)
        key_end (str): 
            Key to press to end the session. (Default is ``'Escape'``)
        key_prev (str):
            Key to press to go back to the previous image. (Default is
            ``'Left'``)
        key_next (str):
            Key to press to go to the next image. (Default is ``'Right'``)
        labels_ (list):
            A list of tuples containing the image index and classification label
            for each image. The list is saved to a CSV file in self.path_csv.
>>>>>>> 9a5bed45
    """
    def __init__(
        self, 
        image_array: np.ndarray, 
        start_index: int=0,
        path_csv: Optional[str] = None, 
        save_csv: bool = True,
        resize_factor: float = 10.0, 
        normalize_images: bool = True,
        verbose: bool = True,
        key_end: str = 'Escape', 
        key_prev: str = 'Left',
        key_next: str = 'Right',
    ) -> None:
        """
        Initializes the ImageLabeler with the given image array, csv path, and UI 
        elements. Binds keys for classifying images and ending the session.
        """
        import tempfile
        import datetime
        ## Set attributes
        self.images = image_array
        self._resize_factor = resize_factor
        self._index = start_index - 1  ## -1 because we increment before displaying
        self.path_csv = path_csv if path_csv is not None else str(Path(tempfile.gettempdir()) / ('roicat_labels_' + datetime.datetime.now().strftime("%Y%m%d_%H%M%S") + '.csv'))
        self._save_csv = save_csv
        self.labels_ = {}
        self._img_tk = None
        self._key_end = key_end if key_end is not None else None
        self._key_prev = key_prev if key_prev is not None else None
        self._key_next = key_next if key_next is not None else None
        self._normalize_images = normalize_images
        self._verbose = verbose

        self.__call__ = self.run
        
    def run(self):
        """
        Runs the image labeler. Opens a tkinter window and displays the first
        image.
        """
        try:
            self._root = tk.Tk()
            self._img_label = tk.Label(self._root)
            self._img_label.pack()

            ## Bind keys
            self._root.bind("<Key>", self.classify)
            self._root.bind('<Key-' + self._key_end + '>', self.end_session) if self._key_end is not None else None
            self._root.bind('<Key-' + self._key_prev + '>', self.prev_img) if self._key_prev is not None else None
            self._root.bind('<Key-' + self._key_next + '>', self.next_img) if self._key_next is not None else None

            ## Start the session
            self.next_img()
            self._root.mainloop()
        except Exception as e:
            warnings.warn('Error initializing image labeler: ' + str(e))

    def __enter__(self):
        return self
    def __exit__(self, exc_type, exc_value, traceback):
        self.end_session(None)

    def next_img(self, event=None):
        """Displays the next image in the array, and resizes the image."""
        ## Display the image
        ### End the session if there are no more images
        self._index += 1
        if self._index < len(self.images):
            im = self.images[self._index]
            im = (im / np.max(im)) * 255 if self._normalize_images else im
            pil_img = PIL.Image.fromarray(np.uint8(im))  ## Convert to uint8 and PIL image
            ## Resize image
            width, height = pil_img.size
            new_width = int(width * self._resize_factor)
            new_height = int(height * self._resize_factor)
            pil_img = pil_img.resize((new_width, new_height), resample=PIL.Image.LANCZOS)
            ## Display image
            self._img_tk = ImageTk.PhotoImage(pil_img)
            self._img_label.image = self._img_tk  # keep a reference to the PhotoImage object
            self._img_label.config(image=self._img_label.image)
        else:
            self.end_session(None)
        
        self._root.title(str(self._index))  # update the window title to the current image index

    def prev_img(self, event=None):
        """
        Displays the previous image in the array.
        """
        self._index -= 2
        self.next_img()

    def classify(self, event):
        """
        Adds the current image index and pressed key as a label.
        Then saves the results and moves to the next image.

        Args:
            event (tkinter.Event):
                A tkinter event object.
        """
        label = event.char
        if label != '':
            print(f'Image {self._index}: {label}') if self._verbose else None
            self.labels_.update({self._index: str(label)})  ## Store the label
            self.save_classification() if self._save_csv else None ## Save the results
            self.next_img()  ## Move to the next image

    def end_session(self, event):
        """
        Ends the classification session by destroying the tkinter window.
        """
        self._img_tk = None
        self._root.destroy() if self._root is not None else None
        self._root = None
        
        import gc
        gc.collect()
        gc.collect()

<<<<<<< HEAD
def extract_zip(
    path_zip: str,
    path_extract: Optional[str] = None,
    verbose: bool = True,
) -> List[str]:
    """
    Extracts a zip file.
    RH 2022

    Args:
        path_zip (str): 
            Path to the zip file.
        path_extract (Optional[str]): 
            Path (directory) to extract the zip file to.
            If ``None``, extracts to the same directory as the zip file.
            (Default is ``None``)
        verbose (bool): 
            Whether to print progress. (Default is ``True``)

    Returns:
        (List[str]): 
            paths_extracted (List[str]):
                List of paths to the extracted files.
=======
    def save_classification(self):
        """
        Saves the classification results to a CSV file.
        This function does not append, it overwrites the entire file.
        The file contains two columns: 'image_index' and 'label'.
        """
        ## make directory if it doesn't exist
        Path(self.path_csv).parent.mkdir(parents=True, exist_ok=True)
        ## Save the results
        with open(self.path_csv, 'w', newline='') as f:
            writer = csv.writer(f)
            writer.writerow(('image_index', 'label'))
            writer.writerows(self.labels_.items())

    def get_labels(self, kind: str = 'dict') -> Union[dict, List[Tuple[int, str]], dict]:
        """
        Returns the labels. The format of the output is determined by the ``kind`` parameter. 
        If the labels dictionary is empty, returns ``None``. RH 2023

        Args:
            kind (str): 
                The type of object to return. (Default is ``'dict'``) \n
                * ``'dict'``: {idx: label, idx: label, ...}
                * ``'list'``: [(idx, label), (idx, label), ...]
                * ``'dataframe'``: {'index': [idx, idx, ...], 'label': [label, label, ...]}
                  This can be converted to a pandas dataframe with:
                  pd.DataFrame(self.get_labels('dataframe'))

        Returns:
            (Union[dict, List[Tuple[int, str]], dict]): 
                Depending on the ``kind`` parameter, it returns either: \n
                * dict: 
                    A dictionary where keys are the image indices and values are
                    the labels.
                * List[Tuple[int, str]]: 
                    A list of tuples, where each tuple contains an image index
                    and a label.
                * dict: 
                    A dictionary with keys 'index' and 'label' where values are
                    lists of indices and labels respectively.
        """
        ## if the dict is empty, return None
        if len(self.labels_) == 0:
            return None
        
        if kind == 'dict':
            # out = dict(self.labels_)
            # ## Check for duplicate indices
            # if len(out) != len(self.labels_):
            #     warnings.warn('Duplicate indices found in labels. Only the last label for each index is returned.')
            # return out
            return self.labels_
        elif kind == 'list':
            # return self.labels_
            return self.labels_.items()
        elif kind == 'dataframe':
            # return {'index': np.array([x[0] for x in self.labels_], dtype=np.int64), 'label': np.array([x[1] for x in self.labels_])}
            return {'index': np.array(list(self.labels_.keys()), dtype=np.int64), 'label': np.array(list(self.labels_.values()), dtype=str)}


def export_svg_hv_bokeh(
    obj: object, 
    path_save: str
) -> None:
>>>>>>> 9a5bed45
    """
    Saves a scatterplot from holoviews as an SVG file.
    RH 2023

    Args:
        obj (object): 
            Holoviews plot object.
        path_save (str):
            Path to save the SVG file.
    """
    import holoviews as hv
    import bokeh
    plot_state = hv.renderer('bokeh').get_plot(obj).state
    plot_state.output_backend = 'svg'
    bokeh.io.export_svgs(plot_state, filename=path_save)


######################################################################################################################################
###################################################### PLOTTING HELPERS ##############################################################
######################################################################################################################################


def plot_image_grid(
    images: Union[List[np.ndarray], np.ndarray], 
    labels: Optional[List[str]] = None, 
    grid_shape: Tuple[int, int] = (10,10), 
    show_axis: str = 'off', 
    cmap: Optional[str] = None, 
    kwargs_subplots: Dict = {}, 
    kwargs_imshow: Dict = {},
) -> Tuple[plt.Figure, Union[np.ndarray, plt.Axes]]:
    """
    Plots a grid of images.
    RH 2021

    Args:
        images (Union[List[np.ndarray], np.ndarray]): 
            A list of images or a 3D array of images, where the first dimension is the number of images.
        labels (Optional[List[str]]): 
            A list of labels to be displayed in the grid. (Default is ``None``)
        grid_shape (Tuple[int, int]): 
            Shape of the grid. (Default is *(10,10)*)
        show_axis (str): 
            Whether to show axes or not. (Default is 'off')
        cmap (Optional[str]): 
            Colormap to use. (Default is ``None``)
        kwargs_subplots (Dict): 
            Keyword arguments for subplots. (Default is {})
        kwargs_imshow (Dict): 
            Keyword arguments for imshow. (Default is {})

    Returns:
        (Tuple[plt.Figure, Union[np.ndarray, plt.Axes]]): tuple containing:
            fig (plt.Figure):
                Figure object.
            axs (Union[np.ndarray, plt.Axes]):
                Axes object.
    """
    if cmap is None:
        cmap = 'viridis'

    fig, axs = plt.subplots(nrows=grid_shape[0], ncols=grid_shape[1], **kwargs_subplots)
    axs_flat = axs.flatten(order='F') if isinstance(axs, np.ndarray) else [axs]
    for ii, ax in enumerate(axs_flat[:len(images)]):
        ax.imshow(images[ii], cmap=cmap, **kwargs_imshow);
        if labels is not None:
            ax.set_title(labels[ii]);
        ax.axis(show_axis);
    return fig, axs


def rand_cmap(
    nlabels: int, 
    first_color_black: bool = False, 
    last_color_black: bool = False,
    verbose: bool = True,
    under: List[float] = [0,0,0],
    over: List[float] = [0.5,0.5,0.5],
    bad: List[float] = [0.9,0.9,0.9],
) -> object:
    """
    Creates a random colormap to be used with matplotlib. Useful for segmentation tasks.

    Args:
        nlabels (int):
            Number of labels (size of colormap).
        first_color_black (bool):
            Option to use the first color as black. (Default is ``False``)
        last_color_black (bool):
            Option to use the last color as black. (Default is ``False``)
        verbose (bool):
            Prints the number of labels and shows the colormap if ``True``. 
            (Default is ``True``)
        under (List[float]):
            RGB values to use for the 'under' threshold in the colormap. 
            (Default is ``[0, 0, 0]``)
        over (List[float]):
            RGB values to use for the 'over' threshold in the colormap. 
            (Default is ``[0.5, 0.5, 0.5]``)
        bad (List[float]):
            RGB values to use for 'bad' values in the colormap. 
            (Default is ``[0.9, 0.9, 0.9]``)

    Returns:
        (LinearSegmentedColormap):
            colormap (LinearSegmentedColormap):
                Colormap for matplotlib.
    """
    from matplotlib.colors import LinearSegmentedColormap
    import matplotlib.pyplot as plt
    import numpy as np

    assert nlabels > 0, 'Number of labels must be greater than 0'

    if verbose:
        print('Number of labels: ' + str(nlabels))

    randRGBcolors = np.random.rand(nlabels, 3)
    randRGBcolors = randRGBcolors / np.max(randRGBcolors, axis=1, keepdims=True)

    if first_color_black:
        randRGBcolors[0] = [0, 0, 0]

    if last_color_black:
        randRGBcolors[-1] = [0, 0, 0]

    random_colormap = LinearSegmentedColormap.from_list('new_map', randRGBcolors, N=nlabels)

    # Display colorbar
    if verbose:
        from matplotlib import colors, colorbar
        fig, ax = plt.subplots(1, 1, figsize=(6, 0.5))

        bounds = np.linspace(0, nlabels, nlabels + 1)
        norm = colors.BoundaryNorm(bounds, nlabels)

        cb = colorbar.ColorbarBase(ax, cmap=random_colormap, norm=norm, spacing='proportional', ticks=None,
                                   boundaries=bounds, format='%1i', orientation=u'horizontal')

    random_colormap.set_bad(bad)
    random_colormap.set_over(over)
    random_colormap.set_under(under)

    return random_colormap


def simple_cmap(
    colors: List[List[float]] = [
        [1,0,0],
        [1,0.6,0],
        [0.9,0.9,0],
        [0.6,1,0],
        [0,1,0],
        [0,1,0.6],
        [0,0.8,0.8],
        [0,0.6,1],
        [0,0,1],
        [0.6,0,1],
        [0.8,0,0.8],
        [1,0,0.6],
    ],
    under: List[float] = [0,0,0],
    over: List[float] = [0.5,0.5,0.5],
    bad: List[float] = [0.9,0.9,0.9],
    name: str = 'none',
) -> object:
    """
    Creates a colormap from a sequence of RGB values. 
    Borrowed with permission from Alex 
    (https://gist.github.com/ahwillia/3e022cdd1fe82627cbf1f2e9e2ad80a7ex)

    Args:
        colors (List[List[float]]): 
            List of RGB values. Each sub-list contains three float numbers 
            representing an RGB color. (Default is list of RGB colors ranging from red to purple)
        under (List[float]): 
            RGB values for the colormap under range. 
            (Default is ``[0,0,0]`` (black))
        over (List[float]): 
            RGB values for the colormap over range. 
            (Default is ``[0.5,0.5,0.5]`` (grey))
        bad (List[float]): 
            RGB values for the colormap bad range. 
            (Default is ``[0.9,0.9,0.9]`` (light grey))
        name (str): 
            Name of the colormap. (Default is 'none')

    Returns:
        (LinearSegmentedColormap): 
            cmap (LinearSegmentedColormap): 
                The generated colormap.

    Example:
        .. highlight:: python
        .. code-block:: python

            cmap = simple_cmap([(1,1,1), (1,0,0)]) # white to red colormap
            cmap = simple_cmap(['w', 'r'])         # white to red colormap
            cmap = simple_cmap(['r', 'b', 'r'])    # red to blue to red
    """
    from matplotlib.colors import LinearSegmentedColormap, colorConverter

    # check inputs
    n_colors = len(colors)
    if n_colors <= 1:
        raise ValueError('Must specify at least two colors')

    # convert colors to rgb
    colors = [colorConverter.to_rgb(c) for c in colors]

    # set up colormap
    r, g, b = colors[0]
    cdict = {'red': [(0.0, r, r)], 'green': [(0.0, g, g)], 'blue': [(0.0, b, b)]}
    for i, (r, g, b) in enumerate(colors[1:]):
        idx = (i+1) / (n_colors-1)
        cdict['red'].append((idx, r, r))
        cdict['green'].append((idx, g, g))
        cdict['blue'].append((idx, b, b))

    cmap = LinearSegmentedColormap(name, {k: tuple(v) for k, v in cdict.items()})
                                   
    cmap.set_bad(bad)
    cmap.set_over(over)
    cmap.set_under(under)

    return cmap


class ImageLabeler:
    """
    A simple graphical interface for labeling image classes. Use this class with
    a context manager to ensure the window is closed properly. The class
    provides a tkinter window which displays images from a provided numpy array
    one by one and lets you classify each image by pressing a key. The title of
    the window is the image index. The classification label and image index are
    stored as the ``self.labels_`` attribute and saved to a CSV file in
    self.path_csv. 
    RH 2023

    Args:
        image_array (np.ndarray): 
            A numpy array of images. Either 3D: *(n_images, height, width)* or
            4D: *(n_images, height, width, n_channels)*. Images should be scaled
            between 0 and 255 and will be converted to uint8.
        start_index (int): 
            The index of the first image to display. (Default is *0*)
        path_csv (str): 
            Path to the CSV file for saving results. If ``None``, results will
            not be saved.
        save_csv (bool):
            Whether to save the results to a CSV. (Default is ``True``)
        resize_factor (float): 
            A scaling factor for the fractional change in image size. (Default
            is *1.0*)
        normalize_images (bool):
            Whether to normalize the images between min and max values. (Default
            is ``True``)
        verbose (bool):
            Whether to print status updates. (Default is ``True``)
        key_end (str): 
            Key to press to end the session. (Default is ``'Escape'``)
        key_prev (str):
            Key to press to go back to the previous image. (Default is
            ``'Left'``)
        key_next (str):
            Key to press to go to the next image. (Default is ``'Right'``)

    Example:
        .. highlight:: python
        .. code-block:: python

            with ImageLabeler(images, start_index=0, resize_factor=4.0,
            key_end='Escape') as labeler:
                labeler.run()
            path_csv, labels = labeler.path_csv, labeler.labels_

    Attributes:
        image_array (np.ndarray):
            A numpy array of images. Either 3D: *(n_images, height, width)* or
            4D: *(n_images, height, width, n_channels)*. Images should be scaled
            between 0 and 255 and will be converted to uint8.
        start_index (int): 
            The index of the first image to display. (Default is *0*)
        path_csv (str): 
            Path to the CSV file for saving results. If ``None``, results will
            not be saved.
        save_csv (bool):
            Whether to save the results to a CSV. (Default is ``True``)
        resize_factor (float): 
            A scaling factor for the fractional change in image size. (Default
            is *1.0*)
        normalize_images (bool):
            Whether to normalize the images between min and max values. (Default
            is ``True``)
        verbose (bool):
            Whether to print status updates. (Default is ``True``)
        key_end (str): 
            Key to press to end the session. (Default is ``'Escape'``)
        key_prev (str):
            Key to press to go back to the previous image. (Default is
            ``'Left'``)
        key_next (str):
            Key to press to go to the next image. (Default is ``'Right'``)
        labels_ (list):
            A list of tuples containing the image index and classification label
            for each image. The list is saved to a CSV file in self.path_csv.
    """
    def __init__(
        self, 
        image_array: np.ndarray, 
        start_index: int=0,
        path_csv: Optional[str] = None, 
        save_csv: bool = True,
        resize_factor: float = 10.0, 
        normalize_images: bool = True,
        verbose: bool = True,
        key_end: str = 'Escape', 
        key_prev: str = 'Left',
        key_next: str = 'Right',
    ) -> None:
        """
        Initializes the ImageLabeler with the given image array, csv path, and UI 
        elements. Binds keys for classifying images and ending the session.
        """
        import tempfile
        import datetime
        ## Set attributes
        self.images = image_array
        self._resize_factor = resize_factor
        self._index = start_index - 1  ## -1 because we increment before displaying
        self.path_csv = path_csv if path_csv is not None else str(Path(tempfile.gettempdir()) / ('roicat_labels_' + datetime.datetime.now().strftime("%Y%m%d_%H%M%S") + '.csv'))
        self._save_csv = save_csv
        self.labels_ = {}
        self._img_tk = None
        self._key_end = key_end if key_end is not None else None
        self._key_prev = key_prev if key_prev is not None else None
        self._key_next = key_next if key_next is not None else None
        self._normalize_images = normalize_images
        self._verbose = verbose

        self.__call__ = self.run
        
    def run(self):
        """
        Runs the image labeler. Opens a tkinter window and displays the first
        image.
        """
        try:
            self._root = tk.Tk()
            self._img_label = tk.Label(self._root)
            self._img_label.pack()

            ## Bind keys
            self._root.bind("<Key>", self.classify)
            self._root.bind('<Key-' + self._key_end + '>', self.end_session) if self._key_end is not None else None
            self._root.bind('<Key-' + self._key_prev + '>', self.prev_img) if self._key_prev is not None else None
            self._root.bind('<Key-' + self._key_next + '>', self.next_img) if self._key_next is not None else None

            ## Start the session
            self.next_img()
            self._root.mainloop()
        except Exception as e:
            warnings.warn('Error initializing image labeler: ' + str(e))

    def __enter__(self):
        return self
    def __exit__(self, exc_type, exc_value, traceback):
        self.end_session(None)

    def next_img(self, event=None):
        """Displays the next image in the array, and resizes the image."""
        ## Display the image
        ### End the session if there are no more images
        self._index += 1
        if self._index < len(self.images):
            im = self.images[self._index]
            im = (im / np.max(im)) * 255 if self._normalize_images else im
            pil_img = PIL.Image.fromarray(np.uint8(im))  ## Convert to uint8 and PIL image
            ## Resize image
            width, height = pil_img.size
            new_width = int(width * self._resize_factor)
            new_height = int(height * self._resize_factor)
            pil_img = pil_img.resize((new_width, new_height), resample=PIL.Image.LANCZOS)
            ## Display image
            self._img_tk = ImageTk.PhotoImage(pil_img)
            self._img_label.image = self._img_tk  # keep a reference to the PhotoImage object
            self._img_label.config(image=self._img_label.image)
        else:
            self.end_session(None)
        
        self._root.title(str(self._index))  # update the window title to the current image index

    def prev_img(self, event=None):
        """
        Displays the previous image in the array.
        """
        self._index -= 2
        self.next_img()

    def classify(self, event):
        """
        Adds the current image index and pressed key as a label.
        Then saves the results and moves to the next image.

        Args:
            event (tkinter.Event):
                A tkinter event object.
        """
        label = event.char
        if label != '':
            print(f'Image {self._index}: {label}') if self._verbose else None
            self.labels_.update({self._index: str(label)})  ## Store the label
            self.save_classification() if self._save_csv else None ## Save the results
            self.next_img()  ## Move to the next image

    def end_session(self, event):
        """
        Ends the classification session by destroying the tkinter window.
        """
        self._img_tk = None
        self._root.destroy() if self._root is not None else None
        self._root = None
        
        import gc
        gc.collect()
        gc.collect()

    def save_classification(self):
        """
        Saves the classification results to a CSV file.
        This function does not append, it overwrites the entire file.
        The file contains two columns: 'image_index' and 'label'.
        """
        ## make directory if it doesn't exist
        Path(self.path_csv).parent.mkdir(parents=True, exist_ok=True)
        ## Save the results
        with open(self.path_csv, 'w', newline='') as f:
            writer = csv.writer(f)
            writer.writerow(('image_index', 'label'))
            writer.writerows(self.labels_.items())

    def get_labels(self, kind: str = 'dict') -> Union[dict, List[Tuple[int, str]], dict]:
        """
        Returns the labels. The format of the output is determined by the ``kind`` parameter. 
        If the labels dictionary is empty, returns ``None``. RH 2023

        Args:
            kind (str): 
                The type of object to return. (Default is ``'dict'``) \n
                * ``'dict'``: {idx: label, idx: label, ...}
                * ``'list'``: [(idx, label), (idx, label), ...]
                * ``'dataframe'``: {'index': [idx, idx, ...], 'label': [label, label, ...]}
                  This can be converted to a pandas dataframe with:
                  pd.DataFrame(self.get_labels('dataframe'))

        Returns:
            (Union[dict, List[Tuple[int, str]], dict]): 
                Depending on the ``kind`` parameter, it returns either: \n
                * dict: 
                    A dictionary where keys are the image indices and values are
                    the labels.
                * List[Tuple[int, str]]: 
                    A list of tuples, where each tuple contains an image index
                    and a label.
                * dict: 
                    A dictionary with keys 'index' and 'label' where values are
                    lists of indices and labels respectively.
        """
        ## if the dict is empty, return None
        if len(self.labels_) == 0:
            return None
        
        if kind == 'dict':
            # out = dict(self.labels_)
            # ## Check for duplicate indices
            # if len(out) != len(self.labels_):
            #     warnings.warn('Duplicate indices found in labels. Only the last label for each index is returned.')
            # return out
            return self.labels_
        elif kind == 'list':
            # return self.labels_
            return self.labels_.items()
        elif kind == 'dataframe':
            # return {'index': np.array([x[0] for x in self.labels_], dtype=np.int64), 'label': np.array([x[1] for x in self.labels_])}
            return {'index': np.array(list(self.labels_.keys()), dtype=np.int64), 'label': np.array(list(self.labels_.values()), dtype=str)}


def export_svg_hv_bokeh(
    obj: object, 
    path_save: str
) -> None:
    """
    Saves a scatterplot from holoviews as an SVG file.
    RH 2023

    Args:
        obj (object): 
            Holoviews plot object.
        path_save (str):
            Path to save the SVG file.
    """
    import holoviews as hv
    import bokeh
    plot_state = hv.renderer('bokeh').get_plot(obj).state
    plot_state.output_backend = 'svg'
    bokeh.io.export_svgs(plot_state, filename=path_save)


######################################################################################################################################
######################################################## H5 HANDLING #################################################################
######################################################################################################################################

## below is actually 'simple_load' from h5_handling
def h5_load(
    filepath: Union[str, Path],
    return_dict: bool = True,
    verbose: bool = False
) -> Union[dict, object]:
    """
    Returns a dictionary or an H5PY object from a given HDF file.
    RH 2023

    Args:
        filepath (Union[str, Path]): 
            Full pathname of the file to read.
        return_dict (bool):
            Whether or not to return a dict object. (Default is ``True``). \n
            * ``True``: a dict object is returned. 
            * ``False``: an H5PY object is returned.
        verbose (bool): 
            Whether to print detailed information during the execution. (Default
            is ``False``)

    Returns:
        (Union[dict, object]): 
            result (Union[dict, object]):
                Either a dictionary containing the groups as keys and the
                datasets as values from the HDF file or an H5PY object,
                depending on the ``return_dict`` parameter.
    """
    import h5py
    if return_dict:
        with h5py.File(filepath, 'r') as h5_file:
            if verbose:
                print(f'==== Loading h5 file with hierarchy: ====')
                show_item_tree(h5_file)
            result = {}
            def visitor_func(name, node):
                # Split name by '/' and reduce to nested dict
                keys = name.split('/')
                sub_dict = result
                for key in keys[:-1]:
                    sub_dict = sub_dict.setdefault(key, {})

                if isinstance(node, h5py.Dataset):
                    sub_dict[keys[-1]] = node[...]
                elif isinstance(node, h5py.Group):
                    sub_dict.setdefault(keys[-1], {})

            h5_file.visititems(visitor_func)            
            return result
    else:
        return h5py.File(filepath, 'r')
    
def show_item_tree(
    hObj: Optional[Union[object, dict]] = None, 
    path: Optional[Union[str, Path]] = None, 
    depth: Optional[int] = None, 
    show_metadata: bool = True, 
    print_metadata: bool = False, 
    indent_level: int = 0
) -> None:
    '''
    Recursively displays all the items and groups in an HDF5 object or Python dictionary.
    RH 2021

    Args:
        hObj (Optional[Union[object, dict]]):
            Hierarchical object, which can be an HDF5 object or a Python
            dictionary. (Default is ``None``)
        path (Optional[Union[str, Path]]): 
            If not ``None``, then the path to the HDF5 object is used instead of
            ``hObj``. (Default is ``None``)
        depth (Optional[int]):
            How many levels deep to show the tree. (Default is ``None`` which
            shows all levels)
        show_metadata (bool): 
            Whether or not to list metadata with items. (Default is ``True``)
        print_metadata (bool): 
            Whether or not to show values of metadata items. (Default is
            ``False``)
        indent_level (int):
            Used internally to the function. User should leave this as the
            default. (Default is *0*)

    Example:
        .. highlight:: python
        .. code-block:: python

            import h5py
            with h5py.File('test.h5', 'r') as f:
                show_item_tree(f)
    '''
    import h5py
    if depth is None:
        depth = int(10000000000000000000)
    else:
        depth = int(depth)

    if depth < 0:
        return

    if path is not None:
        with h5py.File(path , 'r') as f:
            show_item_tree(hObj=f, path=None, depth=depth-1, show_metadata=show_metadata, print_metadata=print_metadata, indent_level=indent_level)
    else:
        indent = f'  '*indent_level
        if hasattr(hObj, 'attrs') and show_metadata:
            for ii,val in enumerate(list(hObj.attrs.keys()) ):
                if print_metadata:
                    print(f'{indent}METADATA: {val}: {hObj.attrs[val]}')
                else:
                    print(f'{indent}METADATA: {val}: shape={hObj.attrs[val].shape} , dtype={hObj.attrs[val].dtype}')
        
        for ii,val in enumerate(list(iter(hObj))):
            if isinstance(hObj[val], h5py.Group):
                print(f'{indent}{ii+1}. {val}:----------------')
                show_item_tree(hObj[val], depth=depth-1, show_metadata=show_metadata, print_metadata=print_metadata , indent_level=indent_level+1)
            elif isinstance(hObj[val], dict):
                print(f'{indent}{ii+1}. {val}:----------------')
                show_item_tree(hObj[val], depth=depth-1, show_metadata=show_metadata, print_metadata=print_metadata , indent_level=indent_level+1)
            else:
                if hasattr(hObj[val], 'shape') and hasattr(hObj[val], 'dtype'):
                    print(f'{indent}{ii+1}. {val}:    '.ljust(20) + f'shape={hObj[val].shape} ,'.ljust(20) + f'dtype={hObj[val].dtype}')
                else:
                    print(f'{indent}{ii+1}. {val}:    '.ljust(20) + f'type={type(hObj[val])}')
        

######################################################################################################################################
####################################################### DECOMPOSITION ################################################################
######################################################################################################################################

def torch_pca(
    X_in: Union[torch.Tensor, np.ndarray], 
    device: str = 'cpu', 
    mean_sub: bool = True, 
    zscore: bool = False, 
    rank: Optional[int] = None, 
    return_cpu: bool = True, 
    return_numpy: bool = False,
) -> Tuple[Union[torch.Tensor, np.ndarray], Union[torch.Tensor, np.ndarray], Union[torch.Tensor, np.ndarray], Union[torch.Tensor, np.ndarray]]:
    """
    Conducts Principal Components Analysis using the Pytorch library. This
    function can run on either CPU or GPU devices. 
    RH 2021

    Args:
        X_in (Union[torch.Tensor, np.ndarray]):
            The data to be decomposed. This should be a 2-D array, with columns
            representing features and rows representing samples. PCA is
            performed column-wise.
        device (str):
            The device to use for computation, e.g., 'cuda' or 'cpu'. (Default
            is ``'cpu'``)
        mean_sub (bool):
            If ``True``, subtract the mean ('center') from the columns. (Default
            is ``True``)
        zscore (bool):
            If ``True``, z-score the columns. This is equivalent to conducting
            PCA on the correlation-matrix. (Default is ``False``)
        rank (int):
            Maximum estimated rank of the decomposition. If ``None``, then the
            rank is assumed to be X.shape[1]. (Default is ``None``)
        return_cpu (bool):  
            (Default is ``True``) \n
            * ``True``, all outputs are forced to be on the 'cpu' device.
            * ``False``, and device is not 'cpu', then the returns will be on the
              provided device.
        return_numpy (bool):
            If ``True``, all outputs are forced to be of type numpy.ndarray.
            (Default is ``False``)

    Returns:
        (tuple): tuple containing:
            components (torch.Tensor or np.ndarray):
                The components of the decomposition, represented as a 2-D array.
                Each column is a component vector and each row is a feature
                weight.
            scores (torch.Tensor or np.ndarray):
                The scores of the decomposition, represented as a 2-D array.
                Each column is a score vector and each row is a sample weight.
            singVals (torch.Tensor or np.ndarray):
                The singular values of the decomposition, represented as a 1-D
                array. Each element is a singular value.
            EVR (torch.Tensor or np.ndarray):
                The explained variance ratio of each component, represented as a
                1-D array. Each element is the explained variance ratio of the
                corresponding component.
                
    Example:
        .. highlight:: python
        .. code-block:: python

            components, scores, singVals, EVR = torch_pca(X_in)
    """
    if isinstance(X_in, torch.Tensor) == False:
        X = torch.from_numpy(X_in).to(device)
    elif X_in.device != device:
            X = X_in.to(device)
    else:
        X = copy.copy(X_in)
            
    if mean_sub and not zscore:
        X = X - torch.mean(X, dim=0)
    if zscore:
        X = X - torch.mean(X, dim=0)
        stds = torch.std(X, dim=0)
        X = X / stds[None,:]        
        
    if rank is None:
        rank = min(list(X.shape))
    
    (U,S,V) = torch.pca_lowrank(X, q=rank, center=False, niter=2)
    components = V
    scores = torch.matmul(X, V[:, :rank])

    singVals = (S**2)/(len(S)-1)
    EVR = (singVals) / torch.sum(singVals)
    
    if return_cpu:
        components = components.cpu()
        scores = scores.cpu()
        singVals = singVals.cpu()
        EVR = EVR.cpu()
    if return_numpy:
        components = components.cpu().numpy()
        scores = scores.cpu().numpy()
        singVals = singVals.cpu().numpy()
        EVR = EVR.cpu().numpy()
        
    gc.collect()
    torch.cuda.empty_cache()
    gc.collect()
    torch.cuda.empty_cache()
    gc.collect()
    return components, scores, singVals, EVR


######################################################################################################################################
############################################################ VIDEO ###################################################################
######################################################################################################################################


def grayscale_to_rgb(
    array: Union[np.ndarray, torch.Tensor, List]
) -> Union[np.ndarray, torch.Tensor]:
    """
    Converts a grayscale image (2D array) or movie (3D array) to RGB (3D or 4D
    array).

    RH 2023

    Args:
        array (Union[np.ndarray, torch.Tensor, list]):
            The 2D or 3D array of grayscale images.

    Returns:
        (Union[np.ndarray, torch.Tensor]):
            array (Union[np.ndarray, torch.Tensor]):
                The converted 3D or 4D array of RGB images.
    """
    if isinstance(array, list):
        if isinstance(array[0], np.ndarray):
            array = np.stack(array, axis=0)
        elif isinstance(array[0], torch.Tensor):
            array = torch.stack(array, axis=0)
        else:
            raise Exception(f'Failed to convert list of type {type(array[0])} to array')
    if isinstance(array, np.ndarray):
        return np.stack([array, array, array], axis=-1)
    elif isinstance(array, torch.Tensor):
        return torch.stack([array, array, array], dim=-1)
    


def save_gif(
    array: Union[np.ndarray, List], 
    path: str, 
    frameRate: float = 5.0, 
    loop: int = 0, 
    # backend='PIL', 
    kwargs_backend: Dict = {},
):
    """
    Saves an array of images as a gif.
    RH 2023

    Args:
        array (Union[np.ndarray, list]):
            The 3D (grayscale) or 4D (color) array of images. \n
            * If dtype is ``float`` type, then scale is from 0 to 1.
            * If dtype is ``int``, then scale is from 0 to 255.
        path (str):
            The path where the gif is saved.
        frameRate (float):
            The frame rate of the gif. (Default is ``5.0``)
        loop (int):
            The number of times to loop the gif. (Default is ``0``) \n
            * 0 means loop forever
            * 1 means play once
            * 2 means play twice (loop once)
            * etc.
        # backend (str):
        #     Which backend to use.
        #     Options: 'imageio' or 'PIL'
        kwargs_backend (Dict):
            The keyword arguments for the backend.
    """
    array = np.stack(array, axis=0) if isinstance(array, list) else array
    array = grayscale_to_rgb(array) if array.ndim == 3 else array
    if np.issubdtype(array.dtype, np.floating):
        array = (array*255).astype('uint8')
    
    kwargs_backend.update({'loop': loop} if loop != 1 else {})

    # if backend == 'imageio':
    #     import imageio
    #     imageio.mimsave(
    #         path, 
    #         array, 
    #         format='GIF',
    #         duration=1000/frameRate, 
    #         **kwargs_backend,
    #     )
    # elif backend == 'PIL':
    from PIL import Image
    frames = [Image.fromarray(array[i_frame]) for i_frame in range(array.shape[0])]
    frames[0].save(
        path, 
        format='GIF', 
        append_images=frames[1:], 
        save_all=True, 
        duration=1000/frameRate, 
        **kwargs_backend,
    )
    # else:
    #     raise Exception(f'Unsupported backend {backend}')


######################################################################################################################################
###################################################### IMAGE_PROCESSING ##############################################################
######################################################################################################################################


def mask_image_border(
    im: np.ndarray, 
    border_outer: Optional[Union[int, Tuple[int, int, int, int]]] = None, 
    border_inner: Optional[int] = None, 
    mask_value: float = 0,
) -> np.ndarray:
    """
    Masks an image within specified outer and inner borders.
    RH 2022

    Args:
        im (np.ndarray):
            Input image of shape: *(height, width)*.
        border_outer (Union[int, tuple[int, int, int, int], None]):
            Number of pixels along the border to mask. If ``None``, the border
            is not masked. If an int is provided, all borders are equally
            masked. If a tuple of ints is provided, borders are masked in the
            order: *(top, bottom, left, right)*. (Default is ``None``)
        border_inner (int, Optional):
            Number of pixels in the center to mask. Will be a square with side
            length equal to this value. (Default is ``None``)
        mask_value (float):
            Value to replace the masked pixels with. (Default is *0*)

    Returns:
        (np.ndarray):
            im_out (np.ndarray):
                Masked output image.
    """

    ## Find the center of the image
    height, width = im.shape
    center_y = cy = int(np.floor(height/2))
    center_x = cx = int(np.floor(width/2))

    ## Mask the center
    if border_inner is not None:
        ## make edge_lengths
        center_edge_length = cel = int(np.ceil(border_inner/2)) if border_inner is not None else 0
        im[cy-cel:cy+cel, cx-cel:cx+cel] = mask_value
    ## Mask the border
    if border_outer is not None:
        ## make edge_lengths
        if isinstance(border_outer, int):
            border_outer = (border_outer, border_outer, border_outer, border_outer)
        
        im[:border_outer[0], :] = mask_value
        im[-border_outer[1]:, :] = mask_value
        im[:, :border_outer[2]] = mask_value
        im[:, -border_outer[3]:] = mask_value

    return im


def make_Fourier_mask(
    frame_shape_y_x: Tuple[int, int] = (512,512),
    bandpass_spatialFs_bounds: List[float] = [1/128, 1/3],
    order_butter: int = 5,
    mask: Optional[Union[np.ndarray, torch.Tensor]] = None,
    dtype_fft: object = torch.complex64,
    plot_pref: bool = False,
    verbose: bool = False,
) -> torch.Tensor:
    """
    Generates a Fourier domain mask for phase correlation, primarily used in
    BWAIN.

    Args:
        frame_shape_y_x (Tuple[int, int]):
            Shape of the images that will be processed through this function.
            (Default is *(512, 512)*)
        bandpass_spatialFs_bounds (List[float]): 
            Specifies the lowcut and highcut in spatial frequency for the
            butterworth filter. (Default is *[1/128, 1/3]*)
        order_butter (int):
            Order of the butterworth filter. (Default is *5*)
        mask (Union[np.ndarray, torch.Tensor, None]):
            If not ``None``, this mask is used instead of creating a new one.
            (Default is ``None``)
        dtype_fft (object):
            Data type for the Fourier transform, default is ``torch.complex64``.
        plot_pref (bool):
            If ``True``, the absolute value of the mask is plotted. (Default is
            ``False``)
        verbose (bool):
            If ``True``, enables the print statements for debugging. (Default is
            ``False``)

    Returns:
        (torch.Tensor):
            mask_fft (torch.Tensor):
                The generated mask in the Fourier domain.
    """
    get_nd_butterworth_filter

    bandpass_spatialFs_bounds = list(bandpass_spatialFs_bounds)
    bandpass_spatialFs_bounds[0] = max(bandpass_spatialFs_bounds[0], 1e-9)
    
    if (isinstance(mask, (np.ndarray, torch.Tensor))) or ((mask != 'None') and (mask is not None)):
        mask = torch.as_tensor(mask, dtype=dtype_fft)
        mask = mask / mask.sum()
        mask_fftshift = torch.fft.fftshift(mask)
        print(f'User provided mask of shape: {mask.shape} was normalized to sum=1, fftshift-ed, and converted to a torch.Tensor')
    else:
        wfilt_h = get_nd_butterworth_filter(
            shape=frame_shape_y_x, 
            factor=bandpass_spatialFs_bounds[0], 
            order=order_butter, 
            high_pass=True, 
            real=False,
        )
        wfilt_l = get_nd_butterworth_filter(
            shape=frame_shape_y_x, 
            factor=bandpass_spatialFs_bounds[1], 
            order=order_butter, 
            high_pass=False, 
            real=False,
        )

        kernel = torch.as_tensor(
            wfilt_h * wfilt_l,
            dtype=dtype_fft,
        )

        mask = kernel / kernel.sum()
        # self.mask_fftshift = torch.fft.fftshift(self.mask)
        mask_fftshift = mask
        mask_fftshift = mask_fftshift.contiguous()

        if plot_pref and plot_pref!='False':
            import matplotlib.pyplot as plt
            plt.figure()
            plt.imshow(
                torch.abs(kernel.cpu()).numpy(), 
                # clim=[0,1],
            )
        if verbose:
            print(f'Created Fourier domain mask. self.mask_fftshift.shape: {mask_fftshift.shape}. Images input to find_translation_shifts will now be masked in the FFT domain.')

    return mask_fftshift

## Fixed the indexing because the skimage nerds drink too much coffee. RH.
def get_nd_butterworth_filter(
    shape: Tuple[int, ...], 
    factor: float, 
    order: float, 
    high_pass: bool, 
    real: bool,
    dtype: np.dtype = np.float64, 
    squared_butterworth: bool = True
) -> np.ndarray:
    """
    Creates an N-dimensional Butterworth mask for an FFT.

    Args:
        shape (Tuple[int, ...]): 
            Shape of the n-dimensional FFT and mask.
        factor (float): 
            Fraction of mask dimensions where the cutoff should be.
        order (float): 
            Controls the slope in the cutoff region.
        high_pass (bool): 
            Whether the filter is high pass (low frequencies attenuated) or low
            pass (high frequencies are attenuated).
        real (bool): 
            Whether the FFT is of a real (``True``) or complex (``False``)
            image.
        dtype (np.dtype): 
            The desired output data type of the Butterworth filter. (Default is
            ``np.float64``)
        squared_butterworth (bool): 
            If ``True``, the square of the Butterworth filter is used. (Default
            is ``True``)

    Returns:
        (np.ndarray): 
            wfilt (np.ndarray): 
                The FFT mask.
    """
    import functools
    ranges = []
    for i, d in enumerate(shape):
        # start and stop ensures center of mask aligns with center of FFT
        # axis = np.arange(-(d - 1) // 2, (d - 1) // 2 + 1) / (d * factor)
        axis = np.arange(-(d - 1) / 2, (d - 1) / 2 + 0.5) / (d * factor)  ## FIXED, RH 2023
        ranges.append(scipy.fft.ifftshift(axis ** 2))
    # for real image FFT, halve the last axis
    if real:
        limit = d // 2 + 1
        ranges[-1] = ranges[-1][:limit]
    # q2 = squared Euclidean distance grid
    q2 = functools.reduce(
            np.add, np.meshgrid(*ranges, indexing="ij", sparse=True)
            )
    q2 = q2.astype(dtype)
    q2 = np.power(q2, order)
    wfilt = 1 / (1 + q2)
    if high_pass:
        wfilt *= q2
    if not squared_butterworth:
        np.sqrt(wfilt, out=wfilt)
    return wfilt


def find_geometric_transformation(
    im_template: np.ndarray, 
    im_moving: np.ndarray,
    warp_mode: str = 'euclidean',
    n_iter: int = 5000,
    termination_eps: float = 1e-10,
    mask: Optional[np.ndarray] = None,
    gaussFiltSize: int = 1
) -> np.ndarray:
    """
    Find the transformation between two images.
    Wrapper function for cv2.findTransformECC
    RH 2022

    Args:
        im_template (np.ndarray):
            Template image. The dtype must be either ``np.uint8`` or ``np.float32``.
        im_moving (np.ndarray):
            Moving image. The dtype must be either ``np.uint8`` or ``np.float32``.
        warp_mode (str):
            Warp mode. \n
            * 'translation': Sets a translational motion model; warpMatrix is 2x3 with the first 2x2 part being the unity matrix and the rest two parameters being estimated.
            * 'euclidean':   Sets a Euclidean (rigid) transformation as motion model; three parameters are estimated; warpMatrix is 2x3.
            * 'affine':      Sets an affine motion model; six parameters are estimated; warpMatrix is 2x3. (Default)
            * 'homography':  Sets a homography as a motion model; eight parameters are estimated;`warpMatrix` is 3x3.
        n_iter (int):
            Number of iterations. (Default is *5000*)
        termination_eps (float):
            Termination epsilon. This is the threshold of the increment in the correlation coefficient between two iterations. (Default is *1e-10*)
        mask (np.ndarray):
            Binary mask. Regions where mask is zero are ignored during the registration. If ``None``, no mask is used. (Default is ``None``)
        gaussFiltSize (int):
            Gaussian filter size. If *0*, no gaussian filter is used. (Default is *1*)

    Returns:
        (np.ndarray): 
            warp_matrix (np.ndarray):
                Warp matrix. See cv2.findTransformECC for more info. Can be
                applied using cv2.warpAffine or cv2.warpPerspective.
    """
    LUT_modes = {
        'translation': cv2.MOTION_TRANSLATION,
        'euclidean': cv2.MOTION_EUCLIDEAN,
        'affine': cv2.MOTION_AFFINE,
        'homography': cv2.MOTION_HOMOGRAPHY,
    }
    assert warp_mode in LUT_modes.keys(), f"warp_mode must be one of {LUT_modes.keys()}. Got {warp_mode}"
    warp_mode = LUT_modes[warp_mode]
    if warp_mode in [cv2.MOTION_TRANSLATION, cv2.MOTION_EUCLIDEAN, cv2.MOTION_AFFINE]:
        shape_eye = (2, 3)
    elif warp_mode == cv2.MOTION_HOMOGRAPHY:
        shape_eye = (3, 3)
    else:
        raise ValueError(f"warp_mode {warp_mode} not recognized (should not happen)")
    warp_matrix = np.eye(*shape_eye, dtype=np.float32)

    ## assert that the inputs are numpy arrays of dtype np.uint8
    assert isinstance(im_template, np.ndarray) and (im_template.dtype == np.uint8 or im_template.dtype == np.float32), f"im_template must be a numpy array of dtype np.uint8 or np.float32. Got {type(im_template)} of dtype {im_template.dtype}"
    assert isinstance(im_moving, np.ndarray) and (im_moving.dtype == np.uint8 or im_moving.dtype == np.float32), f"im_moving must be a numpy array of dtype np.uint8 or np.float32. Got {type(im_moving)} of dtype {im_moving.dtype}"
    ## cast mask to bool then to uint8
    if mask is not None:
        assert isinstance(mask, np.ndarray), f"mask must be a numpy array. Got {type(mask)}"
        if np.issubdtype(mask.dtype, np.bool_) or np.issubdtype(mask.dtype, np.uint8):
            pass
        else:
            mask = (mask != 0).astype(np.uint8)
    
    ## make gaussFiltSize odd
    gaussFiltSize = int(np.ceil(gaussFiltSize))
    gaussFiltSize = gaussFiltSize + (gaussFiltSize % 2 == 0)

    criteria = (
        cv2.TERM_CRITERIA_EPS | cv2.TERM_CRITERIA_COUNT,
        n_iter,
        termination_eps,
    )
    # Run the ECC algorithm. The results are stored in warp_matrix.
    (cc, warp_matrix) = cv2.findTransformECC(
        templateImage=im_template, 
        inputImage=im_moving, 
        warpMatrix=warp_matrix,
        motionType=warp_mode, 
        criteria=criteria, 
        inputMask=mask, 
        gaussFiltSize=gaussFiltSize
    )
    return warp_matrix


def apply_warp_transform(
    im_in: np.ndarray,
    warp_matrix: np.ndarray,
    interpolation_method: int = cv2.INTER_LINEAR, 
    borderMode: int = cv2.BORDER_CONSTANT, 
    borderValue: int = 0
) -> np.ndarray:
    """
    Apply a warp transform to an image. 
    Wrapper function for ``cv2.warpAffine`` and ``cv2.warpPerspective``. 
    RH 2022

    Args:
        im_in (np.ndarray): 
            Input image with any dimensions.
        warp_matrix (np.ndarray): 
            Warp matrix. Shape should be *(2, 3)* for affine transformations,
            and *(3, 3)* for homography. See ``cv2.findTransformECC`` for more
            info.
        interpolation_method (int): 
            Interpolation method. See ``cv2.warpAffine`` for more info. (Default
            is ``cv2.INTER_LINEAR``)
        borderMode (int): 
            Border mode. Determines how to handle pixels from outside the image
            boundaries. See ``cv2.warpAffine`` for more info. (Default is
            ``cv2.BORDER_CONSTANT``)
        borderValue (int): 
            Value to use for border pixels if borderMode is set to
            ``cv2.BORDER_CONSTANT``. (Default is *0*)

    Returns:
        (np.ndarray): 
            im_out (np.ndarray): 
                Transformed output image with the same dimensions as the input
                image.
    """
    if warp_matrix.shape == (2, 3):
        im_out = cv2.warpAffine(
            src=im_in,
            M=warp_matrix,
            dsize=(im_in.shape[1], im_in.shape[0]),
            dst=copy.copy(im_in),
            flags=interpolation_method + cv2.WARP_INVERSE_MAP,
            borderMode=borderMode,
            borderValue=borderValue
        )
        
    elif warp_matrix.shape == (3, 3):
        im_out = cv2.warpPerspective(
            src=im_in,
            M=warp_matrix,
            dsize=(im_in.shape[1], im_in.shape[0]), 
            dst=copy.copy(im_in), 
            flags=interpolation_method + cv2.WARP_INVERSE_MAP, 
            borderMode=borderMode, 
            borderValue=borderValue
        )

    else:
        raise ValueError(f"warp_matrix.shape {warp_matrix.shape} not recognized. Must be (2, 3) or (3, 3)")
    
    return im_out


def warp_matrix_to_remappingIdx(
    warp_matrix: Union[np.ndarray, torch.Tensor], 
    x: int, 
    y: int
) -> Union[np.ndarray, torch.Tensor]:
    """
    Convert a warp matrix (2x3 or 3x3) into remapping indices (2D). 
    RH 2023
    
    Args:
        warp_matrix (Union[np.ndarray, torch.Tensor]): 
            Warp matrix of shape *(2, 3)* for affine transformations, and *(3,
            3)* for homography.
        x (int): 
            Width of the desired remapping indices.
        y (int): 
            Height of the desired remapping indices.
        
    Returns:
        (Union[np.ndarray, torch.Tensor]): 
            remapIdx (Union[np.ndarray, torch.Tensor]): 
                Remapping indices of shape *(x, y, 2)* representing the x and y
                displacements in pixels.
    """
    assert warp_matrix.shape in [(2, 3), (3, 3)], f"warp_matrix.shape {warp_matrix.shape} not recognized. Must be (2, 3) or (3, 3)"
    assert isinstance(x, int) and isinstance(y, int), f"x and y must be integers"
    assert x > 0 and y > 0, f"x and y must be positive"

    if isinstance(warp_matrix, torch.Tensor):
        stack, meshgrid, arange, hstack, ones, float32, array = torch.stack, torch.meshgrid, torch.arange, torch.hstack, torch.ones, torch.float32, torch.as_tensor
        stack_partial = lambda x: stack(x, dim=0)
    elif isinstance(warp_matrix, np.ndarray):
        stack, meshgrid, arange, hstack, ones, float32, array = np.stack, np.meshgrid, np.arange, np.hstack, np.ones, np.float32, np.array
        stack_partial = lambda x: stack(x, axis=0)
    else:
        raise ValueError(f"warp_matrix must be a torch.Tensor or np.ndarray")

    # create the grid
    mesh = stack_partial(meshgrid(arange(x, dtype=float32), arange(y, dtype=float32)))
    mesh_coords = hstack((mesh.reshape(2,-1).T, ones((x*y, 1), dtype=float32)))
    
    # warp the grid
    mesh_coords_warped = (mesh_coords @ warp_matrix.T)
    mesh_coords_warped = mesh_coords_warped[:, :2] / mesh_coords_warped[:, 2:3] if warp_matrix.shape == (3, 3) else mesh_coords_warped  ## if homography, divide by z
    
    # reshape the warped grid
    remapIdx = mesh_coords_warped.T.reshape(2, y, x)

    # permute the axes to (x, y, 2)
    remapIdx = remapIdx.permute(1, 2, 0) if isinstance(warp_matrix, torch.Tensor) else remapIdx.transpose(1, 2, 0)

    return remapIdx


def remap_images(
    images: Union[np.ndarray, torch.Tensor],
    remappingIdx: Union[np.ndarray, torch.Tensor],
    backend: str = "torch",
    interpolation_method: str = 'linear',
    border_mode: str = 'constant',
    border_value: float = 0,
    device: str = 'cpu',
) -> Union[np.ndarray, torch.Tensor]:
    """
    Applies remapping indices to a set of images. Remapping indices, similar to
    flow fields, describe the index of the pixel to sample from rather than the
    displacement of each pixel. RH 2023

    Args:
        images (Union[np.ndarray, torch.Tensor]): 
            The images to be warped. Shapes can be *(N, C, H, W)*, *(C, H, W)*,
            or *(H, W)*.
        remappingIdx (Union[np.ndarray, torch.Tensor]): 
            The remapping indices, describing the index of the pixel to sample
            from. Shape is *(H, W, 2)*.
        backend (str): 
            The backend to use. Can be either ``'torch'`` or ``'cv2'``. (Default
            is ``'torch'``)
        interpolation_method (str): 
            The interpolation method to use. Options are ``'linear'``,
            ``'nearest'``, ``'cubic'``, and ``'lanczos'``. Refer to `cv2.remap`
            or `torch.nn.functional.grid_sample` for more details. (Default is
            ``'linear'``)
        border_mode (str): 
            The border mode to use. Options include ``'constant'``,
            ``'reflect'``, ``'replicate'``, and ``'wrap'``. Refer to `cv2.remap`
            for more details. (Default is ``'constant'``)
        border_value (float): 
            The border value to use. Refer to `cv2.remap` for more details.
            (Default is ``0``)
        device (str):
            The device to use for computations. Commonly either ``'cpu'`` or
            ``'gpu'``. (Default is ``'cpu'``)

    Returns:
        (Union[np.ndarray, torch.Tensor]):
            warped_images (Union[np.ndarray, torch.Tensor]):
                The warped images. The shape will be the same as the input
                images, which can be *(N, C, H, W)*, *(C, H, W)*, or *(H, W)*.
    """
    # Check inputs
    assert isinstance(images, (np.ndarray, torch.Tensor)), f"images must be a np.ndarray or torch.Tensor"
    assert isinstance(remappingIdx, (np.ndarray, torch.Tensor)), f"remappingIdx must be a np.ndarray or torch.Tensor"
    if images.ndim == 2:
        images = images[None, None, :, :]
    elif images.ndim == 3:
        images = images[None, :, :, :]
    elif images.ndim != 4:
        raise ValueError(f"images must be a 2D, 3D, or 4D array. Got shape {images.shape}")
    assert remappingIdx.ndim == 3, f"remappingIdx must be a 3D array of shape (H, W, 2). Got shape {remappingIdx.shape}"
    assert images.shape[-2] == remappingIdx.shape[0], f"images H ({images.shape[-2]}) must match remappingIdx H ({remappingIdx.shape[0]})"
    assert images.shape[-1] == remappingIdx.shape[1], f"images W ({images.shape[-1]}) must match remappingIdx W ({remappingIdx.shape[1]})"

    # Check backend
    if backend not in ["torch", "cv2"]:
        raise ValueError("Invalid backend. Supported backends are 'torch' and 'cv2'.")
    if backend == 'torch':
        if isinstance(images, np.ndarray):
            images = torch.as_tensor(images, device=device, dtype=torch.float32)
        elif isinstance(images, torch.Tensor):
            images = images.to(device=device).type(torch.float32)
        if isinstance(remappingIdx, np.ndarray):
            remappingIdx = torch.as_tensor(remappingIdx, device=device, dtype=torch.float32)
        elif isinstance(remappingIdx, torch.Tensor):
            remappingIdx = remappingIdx.to(device=device).type(torch.float32)
        interpolation = {
            'linear': 'bilinear',
            'nearest': 'nearest',
            'cubic': 'bicubic',
            'lanczos': 'lanczos',
        }[interpolation_method]
        border = {
            'constant': 'zeros',
            'reflect': 'reflection',
            'replicate': 'replication',
            'wrap': 'circular',
        }[border_mode]
        ## Convert remappingIdx to normalized grid
        normgrid = cv2RemappingIdx_to_pytorchFlowField(remappingIdx)

        # Apply remappingIdx
        warped_images = torch.nn.functional.grid_sample(
            images, 
            normgrid[None,...],
            mode=interpolation, 
            padding_mode=border, 
            align_corners=True,  ## align_corners=True is the default in cv2.remap. See documentation for details.
        )

    elif backend == 'cv2':
        assert isinstance(images, np.ndarray), f"images must be a np.ndarray when using backend='cv2'"
        assert isinstance(remappingIdx, np.ndarray), f"remappingIdx must be a np.ndarray when using backend='cv2'"
        ## convert to float32 if not uint8
        images = images.astype(np.float32) if images.dtype != np.uint8 else images
        remappingIdx = remappingIdx.astype(np.float32) if remappingIdx.dtype != np.uint8 else remappingIdx

        interpolation = {
            'linear': cv2.INTER_LINEAR,
            'nearest': cv2.INTER_NEAREST,
            'cubic': cv2.INTER_CUBIC,
            'lanczos': cv2.INTER_LANCZOS4,
        }[interpolation_method]
        borderMode = {
            'constant': cv2.BORDER_CONSTANT,
            'reflect': cv2.BORDER_REFLECT,
            'replicate': cv2.BORDER_REPLICATE,
            'wrap': cv2.BORDER_WRAP,
        }[border_mode]

        # Apply remappingIdx
        def remap(ims):
            out = np.stack([cv2.remap(
                im,
                remappingIdx[..., 0], 
                remappingIdx[..., 1], 
                interpolation=interpolation, 
                borderMode=borderMode, 
                borderValue=border_value,
            ) for im in ims], axis=0)
            return out
        warped_images = np.stack([remap(im) for im in images], axis=0)

    return warped_images.squeeze()


def remap_sparse_images(
    ims_sparse: Union[scipy.sparse.spmatrix, List[scipy.sparse.spmatrix]],
    remappingIdx: np.ndarray,
    method: str = 'linear',
    fill_value: float = 0,
    dtype: Union[str, np.dtype] = None,
    safe: bool = True,
    n_workers: int = -1,
    verbose: bool = True,
) -> List[scipy.sparse.csr_matrix]:
    """
    Remaps a list of sparse images using the given remap field.

    Args:
        ims_sparse (Union[scipy.sparse.spmatrix, List[scipy.sparse.spmatrix]]): 
            A single sparse image or a list of sparse images.
        remappingIdx (np.ndarray): 
            An array of shape *(H, W, 2)* representing the remap field. It
            should be the same size as the images in ims_sparse.
        method (str): 
            Interpolation method to use. See ``scipy.interpolate.griddata``.
            Options are:
            \n
            * ``'linear'``
            * ``'nearest'``
            * ``'cubic'`` \n
            (Default is ``'linear'``)
        fill_value (float): 
            Value used to fill points outside the convex hull. (Default is
            ``0.0``)
        dtype (Union[str, np.dtype]): 
            The data type of the resulting sparse images. Default is ``None``,
            which will use the data type of the input sparse images.
        safe (bool): 
            If ``True``, checks if the image is 0D or 1D and applies a tiny
            Gaussian blur to increase the image width. (Default is ``True``)
        n_workers (int): 
            Number of parallel workers to use. Default is *-1*, which uses all
            available CPU cores.
        verbose (bool):
            Whether or not to use a tqdm progress bar. (Default is ``True``)

    Returns:
        (List[scipy.sparse.csr_matrix]): 
            ims_sparse_out (List[scipy.sparse.csr_matrix]): 
                A list of remapped sparse images.

    Raises:
        AssertionError: If the image and remappingIdx have different spatial
        dimensions.
    """
    # Ensure ims_sparse is a list of sparse matrices
    ims_sparse = [ims_sparse] if not isinstance(ims_sparse, list) else ims_sparse

    # Assert that all images are sparse matrices
    assert all(scipy.sparse.issparse(im) for im in ims_sparse), "All images must be sparse matrices."
    
    # Assert and retrieve dimensions
    dims_ims = ims_sparse[0].shape
    dims_remap = remappingIdx.shape
    assert dims_ims == dims_remap[:-1], "Image and remappingIdx should have same spatial dimensions."
    
    dtype = ims_sparse[0].dtype if dtype is None else dtype
    
    if safe:
        conv2d = Toeplitz_convolution2d(
            x_shape=(dims_ims[0], dims_ims[1]),
            k=np.array([[0   , 1e-8, 0   ],
                        [1e-8, 1,    1e-8],
                        [0   , 1e-8, 0   ]], dtype=dtype),
            dtype=dtype,
        )

    def warp_sparse_image(
        im_sparse: scipy.sparse.csr_matrix,
        remappingIdx: np.ndarray,
        method: str = method,
        fill_value: float = fill_value,
        safe: bool = safe
    ) -> scipy.sparse.csr_matrix:
        
        # Convert sparse image to COO format
        im_coo = scipy.sparse.coo_matrix(im_sparse)

        # Get coordinates and values from COO format
        rows, cols = im_coo.row, im_coo.col
        data = im_coo.data

        # Account for 1d images by convolving image with tiny gaussian kernel to increase image width
        if safe:
            ## append if there are < 3 nonzero pixels
            if (np.unique(rows).size == 1) or (np.unique(cols).size == 1) or (rows.size < 3):
                return warp_sparse_image(im_sparse=conv2d(im_sparse, batching=False), remappingIdx=remappingIdx)

        # Get values at the grid points
        grid_values = scipy.interpolate.griddata(
            points=(rows, cols), 
            values=data, 
            xi=remappingIdx[:,:,::-1], 
            method=method, 
            fill_value=fill_value,
        )

        # Create a new sparse image from the nonzero pixels
        warped_sparse_image = scipy.sparse.csr_matrix(grid_values, dtype=dtype)
        warped_sparse_image.eliminate_zeros()

        return warped_sparse_image
    
    wsi_partial = partial(warp_sparse_image, remappingIdx=remappingIdx)
    ims_sparse_out = map_parallel(func=wsi_partial, args=(ims_sparse,), method='multithreading', workers=n_workers, prog_bar=verbose)
    return ims_sparse_out


def invert_remappingIdx(
    remappingIdx: np.ndarray, 
    method: str = 'linear', 
    fill_value: Optional[float] = np.nan
) -> np.ndarray:
    """
    Inverts a remapping index field.

    Requires the assumption that the remapping index field is invertible or bijective/one-to-one and non-occluding.
    Defined 'remap_AB' as a remapping index field that warps image A onto image B, then 'remap_BA' is the remapping index field that warps image B onto image A. This function computes 'remap_BA' given 'remap_AB'.

    RH 2023

    Args:
        remappingIdx (np.ndarray): 
            An array of shape *(H, W, 2)* representing the remap field.
        method (str):
            Interpolation method to use. See ``scipy.interpolate.griddata``. Options are:
            \n
            * ``'linear'``
            * ``'nearest'``
            * ``'cubic'`` \n
            (Default is ``'linear'``)
        fill_value (Optional[float]):
            Value used to fill points outside the convex hull. 
            (Default is ``np.nan``)

    Returns:
        (np.ndarray): 
                An array of shape *(H, W, 2)* representing the inverse remap field.
    """
    H, W, _ = remappingIdx.shape
    
    # Create the meshgrid of the original image
    grid = np.mgrid[:H, :W][::-1].transpose(1,2,0).reshape(-1, 2)
    
    # Flatten the original meshgrid and remappingIdx
    remapIdx_flat = remappingIdx.reshape(-1, 2)
    
    # Interpolate the inverse mapping using griddata
    map_BA = scipy.interpolate.griddata(
        points=remapIdx_flat, 
        values=grid, 
        xi=grid, 
        method=method,
        fill_value=fill_value,
    ).reshape(H,W,2)
    
    return map_BA

def invert_warp_matrix(
    warp_matrix: np.ndarray
) -> np.ndarray:
    """
    Inverts a provided warp matrix for the transformation A->B to compute the
    warp matrix for B->A.
    RH 2023

    Args:
        warp_matrix (np.ndarray): 
            A 2x3 or 3x3 array representing the warp matrix. Shape: *(2, 3)* or
            *(3, 3)*.

    Returns:
        (np.ndarray): 
            inverted_warp_matrix (np.ndarray):
                The inverted warp matrix. Shape: same as input.
    """
    if warp_matrix.shape == (2, 3):
        # Convert 2x3 affine warp matrix to 3x3 by appending [0, 0, 1] as the last row
        warp_matrix_3x3 = np.vstack((warp_matrix, np.array([0, 0, 1])))
    elif warp_matrix.shape == (3, 3):
        warp_matrix_3x3 = warp_matrix
    else:
        raise ValueError("Input warp_matrix must be of shape (2, 3) or (3, 3)")

    # Compute the inverse of the 3x3 warp matrix
    inverted_warp_matrix_3x3 = np.linalg.inv(warp_matrix_3x3)

    if warp_matrix.shape == (2, 3):
        # Convert the inverted 3x3 warp matrix back to 2x3 by removing the last row
        inverted_warp_matrix = inverted_warp_matrix_3x3[:2, :]
    else:
        inverted_warp_matrix = inverted_warp_matrix_3x3

    return inverted_warp_matrix


def compose_remappingIdx(
    remap_AB: np.ndarray,
    remap_BC: np.ndarray,
    method: str = 'linear',
    fill_value: Optional[float] = np.nan,
    bounds_error: bool = False,
) -> np.ndarray:
    """
    Composes two remapping index fields using scipy.interpolate.interpn.
    
    This function computes 'remap_AC' from 'remap_AB' and 'remap_BC', where
    'remap_AB' is a remapping index field that warps image A onto image B, and
    'remap_BC' is a remapping index field that warps image B onto image C.
    
    RH 2023

    Args:
        remap_AB (np.ndarray): 
            An array of shape *(H, W, 2)* representing the remap field from
            image A to image B.
        remap_BC (np.ndarray): 
            An array of shape *(H, W, 2)* representing the remap field from
            image B to image C.
        method (str): 
            Interpolation method to use. Either \n
            * ``'linear'``: Use linear interpolation (default).
            * ``'nearest'``: Use nearest interpolation.
            * ``'cubic'``: Use cubic interpolation.
        fill_value (Optional[float]): 
            The value used for points outside the interpolation domain. (Default
            is ``np.nan``)
        bounds_error (bool):
            If ``True``, a ValueError is raised when interpolated values are
            requested outside of the domain of the input data. (Default is
            ``False``)
    
    Returns:
        (np.ndarray): 
            remap_AC (np.ndarray): 
                An array of shape *(H, W, 2)* representing the remap field from
                image A to image C.
    """
    # Get the shape of the remap fields
    H, W, _ = remap_AB.shape
    
    # Combine the x and y components of remap_AB into a complex number
    # This is done to simplify the interpolation process
    AB_complex = remap_AB[:,:,0] + remap_AB[:,:,1]*1j

    # Perform the interpolation using interpn
    AC = scipy.interpolate.interpn(
        (np.arange(H), np.arange(W)), 
        AB_complex, 
        remap_BC.reshape(-1, 2)[:, ::-1], 
        method=method, 
        bounds_error=bounds_error, 
        fill_value=fill_value
    ).reshape(H, W)

    # Split the real and imaginary parts of the interpolated result to get the x and y components
    remap_AC = np.stack((AC.real, AC.imag), axis=-1)

    return remap_AC


def compose_transform_matrices(
    matrix_AB: np.ndarray, 
    matrix_BC: np.ndarray,
) -> np.ndarray:
    """
    Composes two transformation matrices to create a transformation from one
    image to another. RH 2023
    
    This function is used to combine two transformation matrices, 'matrix_AB'
    and 'matrix_BC'. 'matrix_AB' represents a transformation that warps an image
    A onto an image B. 'matrix_BC' represents a transformation that warps image
    B onto image C. The result is 'matrix_AC', a transformation matrix that
    would warp image A directly onto image C.
    
    Args:
        matrix_AB (np.ndarray): 
            A transformation matrix from image A to image B. The array can have
            the shape *(2, 3)* or *(3, 3)*.
        matrix_BC (np.ndarray): 
            A transformation matrix from image B to image C. The array can have
            the shape *(2, 3)* or *(3, 3)*.

    Returns:
        (np.ndarray): 
            matrix_AC (np.ndarray):
                A composed transformation matrix from image A to image C. The
                array has the shape *(2, 3)* or *(3, 3)*.

    Raises:
        AssertionError: 
            If the input matrices do not have the shape *(2, 3)* or *(3, 3)*.

    Example:
        .. highlight:: python
        .. code-block:: python

            # Define the transformation matrices
            matrix_AB = np.array([[1, 0, 0], [0, 1, 0], [0, 0, 1]])
            matrix_BC = np.array([[1, 0, 0], [0, 1, 0], [0, 0, 1]])

            # Compose the transformation matrices
            matrix_AC = compose_transform_matrices(matrix_AB, matrix_BC)
    """
    assert matrix_AB.shape in [(2, 3), (3, 3)], "Matrix AB must be of shape (2, 3) or (3, 3)."
    assert matrix_BC.shape in [(2, 3), (3, 3)], "Matrix BC must be of shape (2, 3) or (3, 3)."

    # If the input matrices are (2, 3), extend them to (3, 3) by adding a row [0, 0, 1]
    if matrix_AB.shape == (2, 3):
        matrix_AB = np.vstack((matrix_AB, [0, 0, 1]))
    if matrix_BC.shape == (2, 3):
        matrix_BC = np.vstack((matrix_BC, [0, 0, 1]))

    # Compute the product of the extended matrices
    matrix_AC = matrix_AB @ matrix_BC

    # If the resulting matrix is (3, 3) and has the last row [0, 0, 1], convert it back to a (2, 3) matrix
    if (matrix_AC.shape == (3, 3)) and np.allclose(matrix_AC[2], [0, 0, 1]):
        matrix_AC = matrix_AC[:2, :]

    return matrix_AC


def _make_idx_grid(
    im: Union[np.ndarray, object],
) -> Union[np.ndarray, object]:
    """
    Helper function to make a grid of indices for an image. Used in
    ``flowField_to_remappingIdx`` and ``remappingIdx_to_flowField``.

    Args:
        im (Union[np.ndarray, object]): 
            An image represented as a numpy ndarray or torch Tensor.

    Returns:
        (Union[np.ndarray, object]):
            idx_grid (Union[np.ndarray, object]):
                Index grid for the given image.
    """
    if isinstance(im, torch.Tensor):
        stack, meshgrid, arange = partial(torch.stack, dim=-1), partial(torch.meshgrid, indexing='xy'), partial(torch.arange, device=im.device, dtype=im.dtype)
    elif isinstance(im, np.ndarray):
        stack, meshgrid, arange = partial(np.stack, axis=-1), partial(np.meshgrid, indexing='xy'), partial(np.arange, dtype=im.dtype)
    return stack(meshgrid(arange(im.shape[1]), arange(im.shape[0]))) # (H, W, 2). Last dimension is (x, y).
def flowField_to_remappingIdx(
    ff: Union[np.ndarray, object],
) -> Union[np.ndarray, object]:
    """
    Convert a flow field to a remapping index. **WARNING**: Technically, it is
    not possible to convert a flow field to a remapping index, since the
    remapping index describes an interpolation mapping, while the flow field
    describes a displacement.
    RH 2023

    Args:
        ff (Union[np.ndarray, object]): 
            Flow field represented as a numpy ndarray or torch Tensor. 
            It describes the displacement of each pixel. 
            Shape *(H, W, 2)*. Last dimension is *(x, y)*.

    Returns:
        (Union[np.ndarray, object]): 
            ri (Union[np.ndarray, object]):
                Remapping index. It describes the index of the pixel in 
                the original image that should be mapped to the new pixel. 
                Shape *(H, W, 2)*.
    """
    ri = ff + _make_idx_grid(ff)
    return ri
def remappingIdx_to_flowField(
    ri: Union[np.ndarray, object],
) -> Union[np.ndarray, object]:
    """
    Convert a remapping index to a flow field. **WARNING**: Technically, it is
    not possible to convert a remapping index to a flow field, since the
    remapping index describes an interpolation mapping, while the flow field
    describes a displacement.
    RH 2023

    Args:
        ri (Union[np.ndarray, object]): 
            Remapping index represented as a numpy ndarray or torch Tensor. 
            It describes the index of the pixel in the original image that 
            should be mapped to the new pixel. Shape *(H, W, 2)*. Last 
            dimension is *(x, y)*.

    Returns:
        (Union[np.ndarray, object]): 
            ff (Union[np.ndarray, object]):
                Flow field. It describes the displacement of each pixel. 
                Shape *(H, W, 2)*.
    """
    ff = ri - _make_idx_grid(ri)
    return ff
def cv2RemappingIdx_to_pytorchFlowField(
    ri: Union[np.ndarray, torch.Tensor]
) -> Union[np.ndarray, torch.Tensor]:
    """
    Converts remapping indices from the OpenCV format to the PyTorch format. In
    the OpenCV format, the displacement is in pixels relative to the top left
    pixel of the image. In the PyTorch format, the displacement is in pixels
    relative to the center of the image. RH 2023

    Args:
        ri (Union[np.ndarray, torch.Tensor]): 
            Remapping indices. Each pixel describes the index of the pixel in
            the original image that should be mapped to the new pixel. Shape:
            *(H, W, 2)*. The last dimension is (x, y).
        
    Returns:
        (Union[np.ndarray, torch.Tensor]): 
            normgrid (Union[np.ndarray, torch.Tensor]): 
                "Flow field", in the PyTorch format. Technically not a flow
                field, since it doesn't describe displacement. Rather, it is a
                remapping index relative to the center of the image. Shape: *(H,
                W, 2)*. The last dimension is (x, y).
    """
    assert isinstance(ri, torch.Tensor), f"ri must be a torch.Tensor. Got {type(ri)}"
    im_shape = torch.flipud(torch.as_tensor(ri.shape[:2], dtype=torch.float32, device=ri.device))  ## (W, H)
    normgrid = ((ri / (im_shape[None, None, :] - 1)) - 0.5) * 2  ## PyTorch's grid_sample expects grid values in [-1, 1] because it's a relative offset from the center pixel. CV2's remap expects grid values in [0, 1] because it's an absolute offset from the top-left pixel.
    ## note also that pytorch's grid_sample expects align_corners=True to correspond to cv2's default behavior.
    return normgrid


def add_text_to_images(
    images: np.array, 
    text: List[List[str]], 
    position: Tuple[int, int] = (10,10), 
    font_size: int = 1, 
    color: Tuple[int, int, int] = (255,255,255), 
    line_width: int = 1, 
    font: Optional[str] = None, 
    show: bool = False, 
    frameRate: int = 30
) -> np.array:
    """
    Adds text to images using ``cv2.putText()``.
    RH 2022

    Args:
        images (np.array):
            Frames of video or images. Shape: *(n_frames, height, width, n_channels)*.
        text (list of lists):
            Text to add to images.
            The outer list: one element per frame.
            The inner list: each element is a line of text.
        position (tuple):
            (x, y) position of the text (top left corner). (Default is *(10,10)*)
        font_size (int):
            Font size of the text. (Default is *1*)
        color (tuple):
            (r, g, b) color of the text. (Default is *(255,255,255)*)
        line_width (int):
            Line width of the text. (Default is *1*)
        font (str):
            Font to use. If ``None``, then will use ``cv2.FONT_HERSHEY_SIMPLEX``.
            See ``cv2.FONT...`` for more options. (Default is ``None``)
        show (bool):
            If ``True``, then will show the images with text added. (Default is ``False``)
        frameRate (int):
            Frame rate of the video. (Default is *30*)

    Returns:
        (np.array): 
            images_with_text (np.array): 
                Frames of video or images with text added.
    """
    import cv2
    import copy
    
    if font is None:
        font = cv2.FONT_HERSHEY_SIMPLEX
    
    images_cp = copy.deepcopy(images)
    for i_f, frame in enumerate(images_cp):
        for i_t, t in enumerate(text[i_f]):
            fn_putText = lambda frame_gray: cv2.putText(frame_gray, t, [position[0] , position[1] + i_t*font_size*30], font, font_size, color, line_width)
            if frame.ndim == 3:
                [fn_putText(frame[:,:,ii]) for ii in range(frame.shape[2])]
            else:
                fn_putText(frame)
        if show:
            cv2.imshow('add_text_to_images', frame)
            cv2.waitKey(int(1000/frameRate))
    
    if show:
        cv2.destroyWindow('add_text_to_images')
    return images_cp


def resize_images(
    images: Union[np.ndarray, List[np.ndarray]], 
    new_shape: Tuple[int, int] = (100,100),
    interpolation: str = 'linear',
    antialias: bool = False,
    align_corners: bool = False,
    device: str = 'cpu',
) -> np.ndarray:
    """
    Resizes images using the ``torch.nn.functional.interpolate`` method.
    RH 2023

    Args:
        images (Union[np.ndarray, List[np.ndarray]]): 
            Frames of video or images. Can be 2D, 3D, or 4D. 
            * For a 2D array: shape is *(height, width)*
            * For a 3D array: shape is *(n_frames, height, width)*
            * For a 4D array: shape is *(n_frames, height, width, n_channels)*
        new_shape (Tuple[int, int]): 
            The desired height and width of resized images as a tuple. 
            (Default is *(100, 100)*)
        interpolation (str): 
            The interpolation method to use. See ``torch.nn.functional.interpolate`` 
            for options. (Default is ``'linear'``)
        antialias (bool): 
            If ``True``, antialiasing will be used. (Default is ``False``)
        align_corners (bool): 
            If ``True``, the corners will be aligned. See ``torch.nn.functional.interpolate`` 
            for details. (Default is ``False``)
        device (str): 
            The device to use for ``torch.nn.functional.interpolate``. 
            (Default is ``'cpu'``)
            
    Returns:
        (np.ndarray): 
            images_resized (np.ndarray): 
                Frames of video or images with overlay added.
    """
    if isinstance(images, list):
        images = np.stack(images, axis=0)
    
    if images.ndim == 2:
        images = images[None,:,:]
    elif images.ndim == 3:
        images = images
    elif images.ndim == 4:
        images = images.transpose(0,3,1,2)
    else:
        raise ValueError('images must be 2D, 3D, or 4D.')
    
    images_torch = torch.as_tensor(images, device=device)
    images_torch = torch.nn.functional.interpolate(
        images_torch, 
        size=tuple(np.array(new_shape, dtype=int)), 
        mode=interpolation,
        align_corners=align_corners,
        recompute_scale_factor=None,
        antialias=antialias,
    )
    images_resized = images_torch.cpu().numpy()
    
    if images.ndim == 2:
        images_resized = images_resized[0,:,:]
    elif images.ndim == 3:
        images_resized = images_resized
    elif images.ndim == 4:
        images_resized = images_resized.transpose(0,2,3,1)
    
    return images_resized


######################################################################################################################################
######################################################## TIME SERIES #################################################################
######################################################################################################################################

class Convolver_1d():
    """
    Class for 1D convolution.
    Uses torch.nn.functional.conv1d.
    Stores the convolution and edge correction kernels for repeated use.
    RH 2023
    
    Attributes:
        pad_mode (str): 
            Mode for padding. See ``torch.nn.functional.conv1d`` for details.
        dtype (object): 
            Data type for the convolution. Default is ``torch.float32``.
        kernel (object): 
            Convolution kernel as a tensor.
        trace_correction (object): 
            Kernel for edge correction.
            
    Args:
        kernel (Union[np.ndarray, object]):
            1D array to convolve with. The array can be a numpy array or a
            tensor.
        length_x (Optional[int]):
            Length of the array to be convolved. 
            Must not be ``None`` if pad_mode is not 'valid'. (Default is
            ``None``)
        dtype (object): 
            Data type to use for the convolution. 
            (Default is ``torch.float32``)
        pad_mode (str): 
            Mode for padding. 
            See ``torch.nn.functional.conv1d`` for details. 
            (Default is 'same')
        correct_edge_effects (bool): 
            Whether or not to correct for edge effects. 
            (Default is ``True``)
        device (str): 
            Device to use for computation. 
            (Default is 'cpu')
    """
    def __init__(
        self,
        kernel: Union[np.ndarray, object],
        length_x: Optional[int] = None,
        dtype: object = torch.float32,
        pad_mode: str = 'same',
        correct_edge_effects: bool = True,
        device: str = 'cpu',
    ):
        """
        Initializes the Convolver_1d with the given kernel, length of array to
        be convolved, dtype, padding mode, edge effect correction setting, and
        device.
        """
        self.pad_mode = pad_mode
        self.dtype = dtype

        ## convert kernel to torch tensor
        self.kernel = torch.as_tensor(kernel, dtype=dtype, device=device)[None,None,:]

        ## compute edge correction kernel
        if pad_mode != 'valid':
            assert length_x is not None, "Must provide length_x if pad_mode is not 'valid'"
            assert length_x >= kernel.shape[0], "length_x must be >= kernel.shape[0]"
            
            self.trace_correction = torch.conv1d(
                input=torch.ones((1,1,length_x), dtype=dtype, device=device),
                weight=self.kernel,
                padding=pad_mode,
            )[0,0,:] if correct_edge_effects else None
        else:
            self.trace_correction = None

        self.__call__ = self.convolve
            
    def convolve(self, arr: Union[np.ndarray, torch.Tensor]) -> Union[np.ndarray, torch.Tensor]:
        """
        Convolve array with kernel.
        
        Args:
            arr (Union[np.ndarray, torch.Tensor]):
                Array to convolve. 
                Convolution performed along the last axis.
                Must be 1D, 2D, or 3D.

        Returns:
            (Union[np.ndarray, torch.Tensor]): 
                out (Union[np.ndarray, torch.Tensor]):
                    The output tensor after performing convolution and
                    correcting for edge effects.

        Example:
            .. highlight:: python
            .. code-block:: python

                convolver = Convolver_1d(kernel=my_kernel)
                result = convolver.convolve(my_array)
        """
        ## make array 3D by adding singleton dimensions if necessary
        ndim = arr.ndim
        if ndim == 1:
            arr = arr[None,None,:]
        elif ndim == 2:
            arr = arr[None,:,:]
        assert arr.ndim == 3, "Array must be 1D or 2D or 3D"

        ## convolve along last axis
        out = torch.conv1d(
            input=torch.as_tensor(arr, dtype=self.dtype, device=self.kernel.device),
            weight=self.kernel,
            padding=self.pad_mode,
        )

        ## correct for edge effects
        if self.trace_correction is not None:
            out = out / self.trace_correction[None,None,:]
            
        ## remove singleton dimensions if necessary
        if ndim == 1:
            out = out[0,0,:]
        elif ndim == 2:
            out = out[0,:,:]
        return out
    
    def __repr__(self) -> str:
        return f"Convolver_1d(kernel shape={self.kernel.shape}, pad_mode={self.pad_mode})"
        

######################################################################################################################################
####################################################### FEATURIZATION ################################################################
######################################################################################################################################


class Toeplitz_convolution2d():
    """
    Convolve a 2D array with a 2D kernel using the Toeplitz matrix
    multiplication method. This class is ideal when 'x' is very sparse
    (density<0.01), 'x' is small (shape <(1000,1000)), 'k' is small (shape
    <(100,100)), and the batch size is large (e.g. 1000+). Generally, it is
    faster than scipy.signal.convolve2d when convolving multiple arrays with the
    same kernel. It maintains a low memory footprint by storing the toeplitz
    matrix as a sparse matrix.
    RH 2022
<<<<<<< HEAD

    Attributes:
        x_shape (Tuple[int, int]):
            The shape of the 2D array to be convolved.
        k (np.ndarray):
            2D kernel to convolve with.
        mode (str):
            Either ``'full'``, ``'same'``, or ``'valid'``. See
            scipy.signal.convolve2d for details.
        dtype (Optional[np.dtype]):
            The data type to use for the Toeplitz matrix.
            If ``None``, then the data type of the kernel is used.

    Args:
=======

    Attributes:
>>>>>>> 9a5bed45
        x_shape (Tuple[int, int]):
            The shape of the 2D array to be convolved.
        k (np.ndarray):
            2D kernel to convolve with.
        mode (str):
<<<<<<< HEAD
            Convolution method to use, either ``'full'``, ``'same'``, or
            ``'valid'``.
            See scipy.signal.convolve2d for details. (Default is 'same')
        dtype (Optional[np.dtype]):
            The data type to use for the Toeplitz matrix. Ideally, this matches
            the data type of the input array. If ``None``, then the data type of
            the kernel is used. (Default is ``None``)

=======
            Either ``'full'``, ``'same'``, or ``'valid'``. See
            scipy.signal.convolve2d for details.
        dtype (Optional[np.dtype]):
            The data type to use for the Toeplitz matrix.
            If ``None``, then the data type of the kernel is used.

    Args:
        x_shape (Tuple[int, int]):
            The shape of the 2D array to be convolved.
        k (np.ndarray):
            2D kernel to convolve with.
        mode (str):
            Convolution method to use, either ``'full'``, ``'same'``, or
            ``'valid'``.
            See scipy.signal.convolve2d for details. (Default is 'same')
        dtype (Optional[np.dtype]):
            The data type to use for the Toeplitz matrix. Ideally, this matches
            the data type of the input array. If ``None``, then the data type of
            the kernel is used. (Default is ``None``)

>>>>>>> 9a5bed45
    Example:
        .. highlight:: python
        .. code-block:: python

            # create Toeplitz_convolution2d object
            toeplitz_convolution2d = Toeplitz_convolution2d(
                x_shape=(100,30),
                k=np.random.rand(10,10),
                mode='same',
            )
            toeplitz_convolution2d(
                x=scipy.sparse.csr_matrix(np.random.rand(5,3000)),
                batch_size=True,
            )
    """
    def __init__(
        self,
        x_shape: Tuple[int, int],
        k: np.ndarray,
        mode: str = 'same',
        dtype: Optional[np.dtype] = None,
    ):
        """
        Initializes the Toeplitz_convolution2d object and stores the Toeplitz
        matrix.
        """
        self.k = k = np.flipud(k.copy())
        self.mode = mode
        self.x_shape = x_shape
        self.dtype = k.dtype if dtype is None else dtype

        if mode == 'valid':
            assert x_shape[0] >= k.shape[0] and x_shape[1] >= k.shape[1], "x must be larger than k in both dimensions for mode='valid'"

        self.so = so = size_output_array = ( (k.shape[0] + x_shape[0] -1), (k.shape[1] + x_shape[1] -1))  ## 'size out' is the size of the output array

        ## make the toeplitz matrices
        t = toeplitz_matrices = [scipy.sparse.diags(
            diagonals=np.ones((k.shape[1], x_shape[1]), dtype=self.dtype) * k_i[::-1][:,None], 
            offsets=np.arange(-k.shape[1]+1, 1), 
            shape=(so[1], x_shape[1]),
            dtype=self.dtype,
        ) for k_i in k[::-1]]  ## make the toeplitz matrices for the rows of the kernel
        tc = toeplitz_concatenated = scipy.sparse.vstack(t + [scipy.sparse.dia_matrix((t[0].shape), dtype=self.dtype)]*(x_shape[0]-1))  ## add empty matrices to the bottom of the block due to padding, then concatenate

        ## make the double block toeplitz matrix
        self.dt = double_toeplitz = scipy.sparse.hstack([self._roll_sparse(
            x=tc, 
            shift=(ii>0)*ii*(so[1])  ## shift the blocks by the size of the output array
        ) for ii in range(x_shape[0])]).tocsr()
    
    def __call__(
        self,
        x: Union[np.ndarray, scipy.sparse.csc_matrix, scipy.sparse.csr_matrix],
        batching: bool = True,
        mode: Optional[str] = None,
    ) -> Union[np.ndarray, scipy.sparse.csr_matrix]:
        """
        Convolve the input array with the kernel.

        Args:
            x (Union[np.ndarray, scipy.sparse.csc_matrix,
            scipy.sparse.csr_matrix]): 
                Input array(s) (i.e. image(s)) to convolve with the kernel. \n
                * If ``batching==False``: Single 2D array to convolve with the
                  kernel. Shape: *(self.x_shape[0], self.x_shape[1])*
                * If ``batching==True``: Multiple 2D arrays that have been
                  flattened into row vectors (with order='C'). \n
                Shape: *(n_arrays, self.x_shape[0]*self.x_shape[1])*

            batching (bool): 
                * ``False``: x is a single 2D array.
                * ``True``: x is a 2D array where each row is a flattened 2D
                  array. \n
                (Default is ``True``)

            mode (Optional[str]): 
                Defines the mode of the convolution. Options are 'full', 'same'
                or 'valid'. See `scipy.signal.convolve2d` for details. Overrides
                the mode set in __init__. (Default is ``None``)

        Returns:
            (Union[np.ndarray, scipy.sparse.csr_matrix]):
                out (Union[np.ndarray, scipy.sparse.csr_matrix]): 
                    * ``batching==True``: Multiple convolved 2D arrays that have
                      been flattened into row vectors (with order='C'). Shape:
                      *(n_arrays, height*width)*
                    * ``batching==False``: Single convolved 2D array of shape
                      *(height, width)*
        """
        if mode is None:
            mode = self.mode  ## use the mode that was set in the init if not specified
        issparse = scipy.sparse.issparse(x)
        
        if batching:
            x_v = x.T  ## transpose into column vectors
        else:
            x_v = x.reshape(-1, 1)  ## reshape 2D array into a column vector
        
        if issparse:
            x_v = x_v.tocsc()
        
        out_v = self.dt @ x_v  ## if sparse, then 'out_v' will be a csc matrix
            
        ## crop the output to the correct size
        if mode == 'full':
            p_t = 0
            p_b = self.so[0]+1
            p_l = 0
            p_r = self.so[1]+1
        if mode == 'same':
            p_t = (self.k.shape[0]-1)//2
            p_b = -(self.k.shape[0]-1)//2
            p_l = (self.k.shape[1]-1)//2
            p_r = -(self.k.shape[1]-1)//2

            p_b = self.x_shape[0]+1 if p_b==0 else p_b
            p_r = self.x_shape[1]+1 if p_r==0 else p_r
        if mode == 'valid':
            p_t = (self.k.shape[0]-1)
            p_b = -(self.k.shape[0]-1)
            p_l = (self.k.shape[1]-1)
            p_r = -(self.k.shape[1]-1)

            p_b = self.x_shape[0]+1 if p_b==0 else p_b
            p_r = self.x_shape[1]+1 if p_r==0 else p_r
        
        if batching:
            idx_crop = np.zeros((self.so), dtype=np.bool_)
            idx_crop[p_t:p_b, p_l:p_r] = True
            idx_crop = idx_crop.reshape(-1)
            out = out_v[idx_crop,:].T
        else:
            if issparse:
                out = out_v.reshape((self.so)).tocsc()[p_t:p_b, p_l:p_r]
            else:
                out = out_v.reshape((self.so))[p_t:p_b, p_l:p_r]  ## reshape back into 2D array and crop
        return out
    
    def _roll_sparse(
        self,
        x: scipy.sparse.csr_matrix,
        shift: int,
    ):
        """
        Roll columns of a sparse matrix.
        """
        out = x.copy()
        out.row += shift
        return out
    

######################################################################################################################################
##################################################### PARALLEL HELPERS ###############################################################
######################################################################################################################################


def map_parallel(
    func: Callable, 
    args: List[Any], 
    method: str = 'multithreading', 
    workers: int = -1, 
    prog_bar: bool = True
) -> List[Any]:
    """
    Maps a function to a list of arguments in parallel.
    RH 2022

    Args:
        func (Callable): 
            The function to be mapped.
        args (List[Any]): 
            List of arguments to which the function should be mapped.
            The length of *args* should be equal to the number of arguments. If the function requires multiple arguments, 
            *args* should be an iterable (e.g., list, tuple, generator) of length equal to the number of arguments. Each element 
            can then be an iterable for each iteration of the function.
        method (str): 
            Method to use for parallelization. Either \n
            * ``'multithreading'``: Use multithreading from concurrent.futures.
            * ``'multiprocessing'``: Use multiprocessing from concurrent.futures.
            * ``'mpire'``: Use mpire.
            * ``'serial'``: Use list comprehension. \n
            (Default is ``'multithreading'``)
        workers (int): 
            Number of workers to use. If set to -1, all available workers are used. (Default is ``-1``)
        prog_bar (bool): 
            Whether to display a progress bar using tqdm. (Default is ``True``)

    Returns:
        (List[Any]): 
            output (List[Any]): 
                List of results from mapping the function to the arguments.
                
    Example:
        .. highlight::python
        .. code-block::python

            result = map_parallel(max, [[1,2,3,4],[5,6,7,8]], method='multiprocessing', workers=3)
    """
    if workers == -1:
        workers = mp.cpu_count()

    ## Get number of arguments. If args is a generator, make None.
    n_args = len(args[0]) if hasattr(args, '__len__') else None

    if method == 'multithreading':
        executor = ThreadPoolExecutor
    elif method == 'multiprocessing':
        executor = ProcessPoolExecutor
    elif method == 'mpire':
        import mpire
        executor = mpire.WorkerPool
    # elif method == 'joblib':
    #     import joblib
    #     return joblib.Parallel(n_jobs=workers)(joblib.delayed(func)(arg) for arg in tqdm(args, total=n_args, disable=prog_bar!=True))
    elif method == 'serial':
        # return [func(*arg) for arg in tqdm(args, disable=prog_bar!=True)]
        return list(tqdm(map(func, *args), total=n_args, disable=prog_bar!=True))
    else:
        raise ValueError(f"method {method} not recognized")

    with executor(workers) as ex:
        return list(tqdm(ex.map(func, *args), total=n_args, disable=prog_bar!=True))


######################################################################################################################################
######################################################### CLUSTERING #################################################################
######################################################################################################################################


def compute_cluster_similarity_matrices(
    s: Union[scipy.sparse.csr_matrix, np.ndarray, sparse.COO], 
    l: np.ndarray, 
    verbose: bool = True,
) -> Tuple[np.ndarray, np.ndarray, np.ndarray]:
    """
    Computes the similarity matrices for each cluster in ``l``. This algorithm
    works best on large and sparse matrices.
    RH 2023

    Args:
        s (Union[scipy.sparse.csr_matrix, np.ndarray, sparse.COO]): 
            Similarity matrix. Entries should be non-negative floats.
        l (np.ndarray): 
            Labels for each row of ``s``. Labels should ideally be integers.
        verbose (bool): 
            Whether to print warnings. (Default is ``True``)

    Returns:
        (tuple): tuple containing:
            cs_mean (np.ndarray):
                Similarity matrix for each cluster. Each element is the mean
                similarity between all the pairs of samples in each cluster.
                **Note** that the diagonal here only considers non-self
                similarity, which excludes the diagonals of ``s``.
            cs_max (np.ndarray):
                Similarity matrix for each cluster. Each element is the maximum
                similarity between all the pairs of samples in each cluster.
                **Note** that the diagonal here only considers non-self
                similarity, which excludes the diagonals of ``s``.
            cs_min (np.ndarray):
                Similarity matrix for each cluster. Each element is the minimum
                similarity between all the pairs of samples in each cluster.
                Will be 0 if there are any sparse elements between the two
                clusters.
    """
    import sparse
    import scipy.sparse

    l_arr = np.array(l)
    ss = scipy.sparse.csr_matrix(s.astype(np.float32))

    ## assert that all labels have at least two samples
    l_u ,l_c = np.unique(l_arr, return_counts=True)
    # assert np.all(l_c >= 2), "All labels must have at least two samples."
    ## assert that s is a square matrix
    assert ss.shape[0] == ss.shape[1], "Similarity matrix must be square."
    ## assert that s is non-negative
    assert (ss < 0).sum() == 0, "Similarity matrix must be non-negative."
    ## assert that l is a 1-D array
    assert len(l.shape) == 1, "Labels must be a 1-D array."
    ## assert that l is the same length as s
    assert len(l) == ss.shape[0], "Labels must be the same length as the similarity matrix."
    if verbose:
        ## Warn if s is not symmetric
        if not (ss - ss.T).sum() == 0:
            print("Warning: Similarity matrix is not symmetric.") if verbose else None
        ## Warn if s is not sparse
        if not isinstance(ss, (np.ndarray, sparse.COO, scipy.sparse.csr_matrix)):
            print("Warning: Similarity matrix is not a recognized sparse type or np.ndarray. Will attempt to convert to sparse.COO") if verbose else None
        ## Warn if diagonal is not all ones. It will be converted
        if not np.allclose(np.array(ss[range(ss.shape[0]), range(ss.shape[0])]), 1):
            print("Warning: Similarity matrix diagonal is not all ones. Will set diagonal to all ones.") if verbose else None
        ## Warn if there are any values greater than 1
        if (ss > 1).sum() > 0:
            print("Warning: Similarity matrix has values greater than 1.") if verbose else None
        ## Warn if there are NaNs. Set to 0.
        if (np.isnan(ss.data)).sum() > 0:
            print("Warning: Similarity matrix has NaNs. Will set to 0.") if verbose else None
            ss.data[np.isnan(ss.data)] = 0

    ## Make a boolean matrix for labels
    l_bool = sparse.COO(np.stack([l_arr == u for u in l_u], axis=0))
    samp_per_clust = l_bool.sum(1).todense()
    n_clusters = len(samp_per_clust)
    n_samples = ss.shape[0]
    
    ## Force diagonal to be 1s
    ss = ss.tolil()
    ss[range(n_samples), range(n_samples)] = 1
    ss = sparse.COO(ss)

    ## Compute the similarity matrix for each pair of clusters
    s_big_conj = ss[None,None,:,:] * l_bool[None,:,:,None] * l_bool[:,None,None,:]  ## shape: (n_clusters, n_clusters, n_samples, n_samples)
    s_big_diag = sparse.eye(n_samples) * l_bool[None,:,:,None] * l_bool[:,None,None,:]

    ## Compute the mean similarity matrix for each cluster
    samp_per_clust_crossGrid = samp_per_clust[:,None] * samp_per_clust[None,:]  ## shape: (n_clusters, n_clusters). This is the product of the number of samples in each cluster. Will be used to divide by the sum of similarities.
    norm_mat = samp_per_clust_crossGrid.copy()  ## above variable will be used again and this one will be mutated.
    fixed_diag = samp_per_clust * (samp_per_clust - 1)  ## shape: (n_clusters,). For the diagonal, we need to subtract 1 from the number of samples in each cluster because samples have only 1 similarity with themselves along the diagonal.
    norm_mat[range(n_clusters), range(n_clusters)] = fixed_diag  ## Correcting the diagonal
    s_big_sum_raw = s_big_conj.sum(axis=(2,3)).todense()
    s_big_sum_raw[range(n_clusters), range(n_clusters)] = s_big_sum_raw[range(n_clusters), range(n_clusters)] - samp_per_clust  ## subtract off the number of samples in each cluster from the diagonal
    cs_mean = s_big_sum_raw / norm_mat  ## shape: (n_clusters, n_clusters). Compute mean by finding the sum of the similarities and dividing by the norm_mat.

    ## Compute the min similarity matrix for each cluster
    ### This is done in two steps:
    #### 1. Compute the minimum similarity between each pair of clusters by inverting the similarity matrix and finding the maximum similarity between each pair of clusters.
    #### 2. Since the first step doesn't invert any values that happen to be 0 (since they are sparse), we need to find out if there are any 0 values there are in each cluster pair, and if there then the minimum similarity between the two clusters is 0.
    val_max = s_big_conj.max() + 1
    cs_min = s_big_conj.copy()
    cs_min.data = val_max - cs_min.data  ## Invert the values
    cs_min = cs_min.max(axis=(2,3))  ## Find the max similarity
    cs_min.data = val_max - cs_min.data  ## Invert the values back
    cs_min.fill_value = 0.0  ## Set the fill value to 0.0 since it gets messed up by these subtraction operations
    
    n_missing_values = (samp_per_clust_crossGrid - (s_big_conj > 0).sum(axis=(2,3)).todense())  ## shape: (n_clusters, n_clusters). Compute the number of missing values by subtracting the number of non-zero values from the number of samples in each cluster.
    # n_missing_values[range(len(samp_per_clust)), range(len(samp_per_clust))] = (samp_per_clust**2 - samp_per_clust) - ((s_big_conj[range(len(samp_per_clust)), range(len(samp_per_clust))] > 0).sum(axis=(1,2))).todense()  ## Correct the diagonal by subtracting the number of non-zero values from the number of samples in each cluster. This is because the diagonal is the number of samples in each cluster squared minus the number of samples in each cluster.
    bool_nonMissing_values = (n_missing_values == 0)  ## shape: (n_clusters, n_clusters). Make a boolean matrix for where there are no missing values.
    cs_min = cs_min.todense() * bool_nonMissing_values  ## Set the minimum similarity to 0 where there are missing values.

    ## Compute the max similarity matrix for each cluster
    cs_max = (s_big_conj - s_big_diag).max(axis=(2,3))

    return cs_mean, cs_max.todense(), cs_min


######################################################################################################################################
###################################################### OTHER FUNCTIONS ###############################################################
######################################################################################################################################

def get_balanced_class_weights(
    labels: np.ndarray
) -> np.ndarray:
    """
    Balances the weights for classifier training.
    
    RH, JZ 2022
<<<<<<< HEAD
    
    Args:
        labels (np.ndarray): 
            Array that includes a list of labels to balance the weights for
            classifier training. *shape: (n,)*
    
=======
    
    Args:
        labels (np.ndarray): 
            Array that includes a list of labels to balance the weights for
            classifier training. *shape: (n,)*
    
>>>>>>> 9a5bed45
    Returns:
        (np.ndarray): 
            weights (np.ndarray): 
                Weights by samples. *shape: (n,)*
    """
    labels = labels.astype(np.int64)
    vals, counts = np.unique(labels, return_counts=True)
    weights = len(labels) / counts
    return weights


def get_balanced_sample_weights(
    labels: np.ndarray, 
    class_weights: Optional[np.ndarray] = None,
) -> np.ndarray:
    """
    Balances the weights for classifier training.
    
    RH/JZ 2022
    
    Args:
        labels (np.ndarray): 
            Array that includes a list of labels to balance the weights for
            classifier training. *shape: (n,)*
        class_weights (np.ndarray, Optional): 
            Optional parameter which includes an array of pre-fit class weights.
            If ``None``, weights will be calculated using the provided sample
            labels. (Default is ``None``)
    
    Returns:
        (np.ndarray): 
            sample_weights (np.ndarray): 
                Sample weights by labels. *shape: (n,)*
    """
    if type(class_weights) is not np.ndarray and type(class_weights) is not np.array:
        print('Warning: Class weights not pre-fit. Using provided sample labels.')
        weights = get_balanced_class_weights(labels)
    else:
        weights = class_weights
    sample_weights = weights[labels]
    return sample_weights

class Figure_Saver:
    """
    Class for saving figures
    RH 2022/JZ 2023
    """
    def __init__(
        self,
        dir_save: str=None,
        format_save: list=['png'],
        kwargs_savefig: dict={
            'bbox_inches': 'tight',
            'pad_inches': 0.1,
            'transparent': True,
            'dpi': 300,
        },
        overwrite: bool=False,
        verbose: int=1,
    ):
        """
        Initializes Figure_Saver object

        Args:
            dir_save (str):
                Directory to save the figure. Used if path_config is None.
                Must be specified if path_config is None.
            format (list of str):
                Format(s) to save the figure. Default is 'png'.
                Others: ['png', 'svg', 'eps', 'pdf']
            overwrite (bool):
                If True, then overwrite the file if it exists.
            kwargs_savefig (dict):
                Keyword arguments to pass to fig.savefig().
            verbose (int):
                Verbosity level.
                0: No output.
                1: Warning.
                2: All info.
        """
        self.dir_save = str(Path(dir_save).resolve().absolute()) if dir_save is not None else None

        assert isinstance(format_save, list), "RH ERROR: format_save must be a list of strings"
        assert all([isinstance(f, str) for f in format_save]), "RH ERROR: format_save must be a list of strings"
        self.format_save = format_save

        assert isinstance(kwargs_savefig, dict), "RH ERROR: kwargs_savefig must be a dictionary"
        self.kwargs_savefig = kwargs_savefig

        self.overwrite = overwrite
        self.verbose = verbose

    def save(
        self,
        fig,
        path_save: str=None,
        dir_save: str=None,
        name_file: str=None,

        path_save_notes: str=None,
        notes: str=None,
        note_ext: str='txt',
    ):
        """
        Save the figures.

        Args:
            fig (matplotlib.figure.Figure):
                Figure to save.
            path_save (str):
                Path to save the figure.
                Should not contain suffix.
                If None, then the dir_save must be specified here or in
                 the initialization and name_file must be specified.
            dir_save (str):
                Directory to save the figure. If None, then the directory
                 specified in the initialization is used.
            name_file (str):
                Name of the file to save. If None, then the name of 
                the figure is used.
        """
        import matplotlib.pyplot as plt
        assert isinstance(fig, plt.Figure), "RH ERROR: fig must be a matplotlib.figure.Figure"

        ## Get path_save
        if path_save is not None:
            assert len(Path(path_save).suffix) == 0, "RH ERROR: path_save must not contain suffix"
            path_save = [str(Path(path_save).resolve()) + '.' + f for f in self.format_save]
        else:
            assert (dir_save is not None) or (self.dir_save is not None), "RH ERROR: dir_save must be specified if path_save is None"
            assert name_file is not None, "RH ERROR: name_file must be specified if path_save is None"

            ## Get dir_save
            dir_save = self.dir_save if dir_save is None else str(Path(dir_save).resolve())

            ## Get figure title
            if name_file is None:
                titles = [a.get_title() for a in fig.get_axes() if a.get_title() != '']
                name_file = '.'.join(titles)
            path_save = [str(Path(dir_save) / (name_file + '.' + f)) for f in self.format_save]
        
        if notes is not None:
            if path_save_notes is not None:
                assert len(Path(path_save_notes).suffix) == 0, "JZ ERROR: path_save_notes must not contain suffix"
                path_save_notes = str(Path(path_save_notes).resolve()) + '.' + note_ext
            elif dir_save is not None:
                assert (dir_save is not None) or (self.dir_save is not None), "RH ERROR: dir_save must be specified if path_save is None"
                assert name_file is not None, "JZ ERROR: name_file must be specified if path_save is None"
                path_save_notes = str(Path(dir_save) / (name_file + '.' + note_ext))
        else:
            path_save_notes = None

        ## Save figure
        for path, form in zip(path_save, self.format_save):
            if Path(path).exists():
                if self.overwrite:
                    print(f'RH Warning: Overwriting file. File: {path} already exists.') if self.verbose > 0 else None
                else:
                    print(f'RH Warning: Not saving anything. File exists and overwrite==False. {path} already exists.') if self.verbose > 0 else None
                    return None
            print(f'FR: Saving figure {path} as format(s): {form}') if self.verbose > 1 else None
            fig.savefig(path, format=form, **self.kwargs_savefig)
        ## Save notes
        if Path(path_save).exists():
            if self.overwrite:
                print(f'RH Warning: Overwriting file. File: {path} already exists.') if self.verbose > 0 else None
            else:
                print(f'RH Warning: Not saving anything. File exists and overwrite==False. {path} already exists.') if self.verbose > 0 else None
                return None
        print(f'FR: Saving figure {path} as format(s): {form}') if self.verbose > 1 else None
        fig.savefig(path, format=form, **self.kwargs_savefig)

        if path_save_notes is not None and notes is not None:
            with open(path_save_notes, 'w') as f:
                f.write(notes)
    
    def save_batch(
        self,
        figs,
        dir_save: str=None,
        names_files: str=None,
    ):
        """
        Save all figures in a list.

        Args:
            figs (list of matplotlib.figure.Figure):
                Figures to save.
            dir_save (str):
                Directory to save the figure. If None, then the directory
                 specified in the initialization is used.
            name_file (str):
                Name of the file to save. If None, then the name of 
                the figure is used.
        """
        import matplotlib.pyplot as plt
        assert isinstance(figs, list), "RH ERROR: figs must be a list of matplotlib.figure.Figure"
        assert all([isinstance(fig, plt.Figure) for fig in figs]), "RH ERROR: figs must be a list of matplotlib.figure.Figure"

        ## Get dir_save
        dir_save = self.dir_save if dir_save is None else str(Path(dir_save).resolve())

        for fig, name_file in zip(figs, names_files):
            self.save(fig, name_file=name_file, dir_save=dir_save)

    def __call__(
        self,
        fig,
        path_save: str=None,
        name_file: str=None,
        dir_save: str=None,
    ):
        """
        Calls save() method.
        """
        self.save(fig, path_save=path_save, name_file=name_file, dir_save=dir_save)

    def __repr__(self):
        return f"Figure_Saver(dir_save={self.dir_save}, format={self.format_save}, overwrite={self.overwrite}, kwargs_savefig={self.kwargs_savefig}, verbose={self.verbose})"

class ImageLabeler:
    """
    A simple graphical interface for labeling image classes. Use this class with
    a context manager to ensure the window is closed properly. The class
    provides a tkinter window which displays images from a provided numpy array
    one by one and lets you classify each image by pressing a key. The title of
    the window is the image index. The classification label and image index are
    stored as the ``self.labels_`` attribute and saved to a CSV file in
    self.path_csv. 
    RH 2023

    Args:
        image_array (np.ndarray): 
            A numpy array of images. Either 3D: *(n_images, height, width)* or
            4D: *(n_images, height, width, n_channels)*. Images should be scaled
            between 0 and 255 and will be converted to uint8.
        start_index (int): 
            The index of the first image to display. (Default is *0*)
        path_csv (str): 
            Path to the CSV file for saving results. If ``None``, results will
            not be saved.
        save_csv (bool):
            Whether to save the results to a CSV. (Default is ``True``)
        resize_factor (float): 
            A scaling factor for the fractional change in image size. (Default
            is *1.0*)
        normalize_images (bool):
            Whether to normalize the images between min and max values. (Default
            is ``True``)
        verbose (bool):
            Whether to print status updates. (Default is ``True``)
        key_end (str): 
            Key to press to end the session. (Default is ``'Escape'``)
        key_prev (str):
            Key to press to go back to the previous image. (Default is
            ``'Left'``)
        key_next (str):
            Key to press to go to the next image. (Default is ``'Right'``)

    Example:
        .. highlight:: python
        .. code-block:: python

            with ImageLabeler(images, start_index=0, resize_factor=4.0,
            key_end='Escape') as labeler:
                labeler.run()
            path_csv, labels = labeler.path_csv, labeler.labels_

    Attributes:
        image_array (np.ndarray):
            A numpy array of images. Either 3D: *(n_images, height, width)* or
            4D: *(n_images, height, width, n_channels)*. Images should be scaled
            between 0 and 255 and will be converted to uint8.
        start_index (int): 
            The index of the first image to display. (Default is *0*)
        path_csv (str): 
            Path to the CSV file for saving results. If ``None``, results will
            not be saved.
        save_csv (bool):
            Whether to save the results to a CSV. (Default is ``True``)
        resize_factor (float): 
            A scaling factor for the fractional change in image size. (Default
            is *1.0*)
        normalize_images (bool):
            Whether to normalize the images between min and max values. (Default
            is ``True``)
        verbose (bool):
            Whether to print status updates. (Default is ``True``)
        key_end (str): 
            Key to press to end the session. (Default is ``'Escape'``)
        key_prev (str):
            Key to press to go back to the previous image. (Default is
            ``'Left'``)
        key_next (str):
            Key to press to go to the next image. (Default is ``'Right'``)
        labels_ (list):
            A list of tuples containing the image index and classification label
            for each image. The list is saved to a CSV file in self.path_csv.
    """
    def __init__(
        self, 
        image_array: np.ndarray, 
        start_index: int=0,
        path_csv: Optional[str] = None, 
        save_csv: bool = True,
        resize_factor: float = 10.0, 
        normalize_images: bool = True,
        verbose: bool = True,
        key_end: str = 'Escape', 
        key_prev: str = 'Left',
        key_next: str = 'Right',
    ) -> None:
        """
        Initializes the ImageLabeler with the given image array, csv path, and UI 
        elements. Binds keys for classifying images and ending the session.
        """
        import tempfile
        import datetime
        ## Set attributes
        self.images = image_array
        self._resize_factor = resize_factor
        self._index = start_index - 1  ## -1 because we increment before displaying
        self.path_csv = path_csv if path_csv is not None else str(Path(tempfile.gettempdir()) / ('roicat_labels_' + datetime.datetime.now().strftime("%Y%m%d_%H%M%S") + '.csv'))
        self._save_csv = save_csv
        self.labels_ = {}
        self._img_tk = None
        self._key_end = key_end if key_end is not None else None
        self._key_prev = key_prev if key_prev is not None else None
        self._key_next = key_next if key_next is not None else None
        self._normalize_images = normalize_images
        self._verbose = verbose

        self.__call__ = self.run
        
    def run(self):
        """
        Runs the image labeler. Opens a tkinter window and displays the first
        image.
        """
        try:
            self._root = tk.Tk()
            self._img_label = tk.Label(self._root)
            self._img_label.pack()

            ## Bind keys
            self._root.bind("<Key>", self.classify)
            self._root.bind('<Key-' + self._key_end + '>', self.end_session) if self._key_end is not None else None
            self._root.bind('<Key-' + self._key_prev + '>', self.prev_img) if self._key_prev is not None else None
            self._root.bind('<Key-' + self._key_next + '>', self.next_img) if self._key_next is not None else None

            ## Start the session
            self.next_img()
            self._root.mainloop()
        except Exception as e:
            warnings.warn('Error initializing image labeler: ' + str(e))

    def __enter__(self):
        return self
    def __exit__(self, exc_type, exc_value, traceback):
        self.end_session(None)

    def next_img(self, event=None):
        """Displays the next image in the array, and resizes the image."""
        ## Display the image
        ### End the session if there are no more images
        self._index += 1
        if self._index < len(self.images):
            im = self.images[self._index]
            im = (im / np.max(im)) * 255 if self._normalize_images else im
            pil_img = PIL.Image.fromarray(np.uint8(im))  ## Convert to uint8 and PIL image
            ## Resize image
            width, height = pil_img.size
            new_width = int(width * self._resize_factor)
            new_height = int(height * self._resize_factor)
            pil_img = pil_img.resize((new_width, new_height), resample=PIL.Image.LANCZOS)
            ## Display image
            self._img_tk = ImageTk.PhotoImage(pil_img)
            self._img_label.image = self._img_tk  # keep a reference to the PhotoImage object
            self._img_label.config(image=self._img_label.image)
        else:
            self.end_session(None)
        
        self._root.title(str(self._index))  # update the window title to the current image index

    def prev_img(self, event=None):
        """
        Displays the previous image in the array.
        """
        self._index -= 2
        self.next_img()

    def classify(self, event):
        """
        Adds the current image index and pressed key as a label.
        Then saves the results and moves to the next image.

        Args:
            event (tkinter.Event):
                A tkinter event object.
        """
        label = event.char
        if label != '':
            print(f'Image {self._index}: {label}') if self._verbose else None
            self.labels_.update({self._index: str(label)})  ## Store the label
            self.save_classification() if self._save_csv else None ## Save the results
            self.next_img()  ## Move to the next image

    def end_session(self, event):
        """
        Ends the classification session by destroying the tkinter window.
        """
        self._img_tk = None
        self._root.destroy() if self._root is not None else None
        self._root = None
        
        import gc
        gc.collect()
        gc.collect()

    def save_classification(self):
        """
        Saves the classification results to a CSV file.
        This function does not append, it overwrites the entire file.
        The file contains two columns: 'image_index' and 'label'.
        """
        ## make directory if it doesn't exist
        Path(self.path_csv).parent.mkdir(parents=True, exist_ok=True)
        ## Save the results
        with open(self.path_csv, 'w', newline='') as f:
            writer = csv.writer(f)
            writer.writerow(('image_index', 'label'))
            writer.writerows(self.labels_.items())

    def get_labels(self, kind: str = 'dict') -> Union[dict, List[Tuple[int, str]], dict]:
        """
        Returns the labels. The format of the output is determined by the ``kind`` parameter. 
        If the labels dictionary is empty, returns ``None``. RH 2023

        Args:
            kind (str): 
                The type of object to return. (Default is ``'dict'``) \n
                * ``'dict'``: {idx: label, idx: label, ...}
                * ``'list'``: [(idx, label), (idx, label), ...]
                * ``'dataframe'``: {'index': [idx, idx, ...], 'label': [label, label, ...]}
                  This can be converted to a pandas dataframe with:
                  pd.DataFrame(self.get_labels('dataframe'))

        Returns:
            (Union[dict, List[Tuple[int, str]], dict]): 
                Depending on the ``kind`` parameter, it returns either: \n
                * dict: 
                    A dictionary where keys are the image indices and values are
                    the labels.
                * List[Tuple[int, str]]: 
                    A list of tuples, where each tuple contains an image index
                    and a label.
                * dict: 
                    A dictionary with keys 'index' and 'label' where values are
                    lists of indices and labels respectively.
        """
        ## if the dict is empty, return None
        if len(self.labels_) == 0:
            return None
        
        if kind == 'dict':
            # out = dict(self.labels_)
            # ## Check for duplicate indices
            # if len(out) != len(self.labels_):
            #     warnings.warn('Duplicate indices found in labels. Only the last label for each index is returned.')
            # return out
            return self.labels_
        elif kind == 'list':
            # return self.labels_
            return self.labels_.items()
        elif kind == 'dataframe':
            # return {'index': np.array([x[0] for x in self.labels_], dtype=np.int64), 'label': np.array([x[1] for x in self.labels_])}
            return {'index': np.array(list(self.labels_.keys()), dtype=np.int64), 'label': np.array(list(self.labels_.values()), dtype=str)}


def export_svg_hv_bokeh(
    obj: object, 
    path_save: str
) -> None:
    """
    Saves a scatterplot from holoviews as an SVG file.
    RH 2023

    Args:
        obj (object): 
            Holoviews plot object.
        path_save (str):
            Path to save the SVG file.
    """
    import holoviews as hv
    import bokeh
    plot_state = hv.renderer('bokeh').get_plot(obj).state
    plot_state.output_backend = 'svg'
    bokeh.io.export_svgs(plot_state, filename=path_save)<|MERGE_RESOLUTION|>--- conflicted
+++ resolved
@@ -9,21 +9,6 @@
 import gc
 from functools import partial
 import typing
-import tkinter as tk
-import PIL
-from PIL import ImageTk
-import csv
-import warnings
-from typing import List, Dict, Tuple, Union, Optional, Any, Callable, Iterable, Sequence, Type
-<<<<<<< HEAD
-import tkinter as tk
-import PIL
-from PIL import ImageTk
-import csv
-import warnings
-from typing import List, Dict, Tuple, Union, Optional, Any, Callable, Iterable, Sequence, Type
-=======
->>>>>>> 9a5bed45
 
 import numpy as np
 import torch
@@ -31,49 +16,22 @@
 import sparse
 from tqdm import tqdm
 import cv2
-import matplotlib.pyplot as plt
-import yaml
 
 """
 All of these are from basic_neural_processing_modules
 """
 
-######################################################################################################################################
-####################################################### TORCH HELPERS ################################################################
-######################################################################################################################################
-
-
-def set_device(
-    use_GPU: bool = True, 
-    device_num: int = 0, 
-    verbose: bool = True
-) -> str:
-    """
-    Sets the device for PyTorch. If a GPU is available and **use_GPU** is
-    ``True``, it will be set as the device. Otherwise, the CPU will be set as
-    the device. 
-    RH 2022
-
-    Args:
-        use_GPU (bool): 
-            Determines if the GPU should be utilized: \n
-            * ``True``: the function will attempt to use the GPU if a GPU is
-              not available.
-            * ``False``: the function will use the CPU. \n
-            (Default is ``True``)
-        device_num (int): 
-            Specifies the index of the GPU to use. (Default is ``0``)
-        verbose (bool): 
-            Determines whether to print the device information. \n
-            * ``True``: the function will print out the device information.
-            \n
-            (Default is ``True``)
-
-    Returns:
-        (str): 
-            device (str): 
-                A string specifying the device, either *"cpu"* or
-                *"cuda:<device_num>"*.
+def set_device(use_GPU=True, device_num=0, verbose=True):
+    """
+    Set torch.cuda device to use.
+    Assumes that only one GPU is available or
+     that you wish to use cuda:0 only.
+    RH 2021
+
+    Args:
+        use_GPU (int):
+            If 1, use GPU.
+            If 0, use CPU.
     """
     if use_GPU:
         print(f'devices available: {[torch.cuda.get_device_properties(ii) for ii in range(torch.cuda.device_count())]}') if verbose else None
@@ -89,294 +47,277 @@
     return device
 
 
-######################################################################################################################################
-###################################################### CONTAINER HELPERS #############################################################
-######################################################################################################################################
-
-
-def merge_dicts(
-    dicts: List[dict]
-) -> dict:
-    """
-    Merges a list of dictionaries into a single dictionary.
+def get_dir_contents(directory):
+    '''
+    Get the contents of a directory (does not
+     include subdirectories).
+    RH 2021
+
+    Args:
+        directory (str):
+            path to directory
+    
+    Returns:
+        folders (List):
+            list of folder names
+        files (List):
+            list of file names
+    '''
+    walk = os.walk(directory, followlinks=False)
+    folders = []
+    files = []
+    for ii,level in enumerate(walk):
+        folders, files = level[1:]
+        if ii==0:
+            break
+    return folders, files
+
+
+def bounded_logspace(start, stop, num,):
+    """
+    Like np.logspace, but with a defined start and
+     stop.
     RH 2022
     
     Args:
-        dicts (List[dict]): 
-            List of dictionaries to merge.
-
-    Returns:
-        (dict): 
-            result_dict (dict): 
-                A single dictionary that contains all keys and values from the
-                dictionaries in the input list.
-    """
+        start (float):
+            First value in output array
+        stop (float):
+            Last value in output array
+        num (int):
+            Number of values in output array
+            
+    Returns:
+        output (np.ndarray):
+            Array of values
+    """
+
+    exp = 2  ## doesn't matter what this is, just needs to be > 1
+
+    return exp ** np.linspace(np.log(start)/np.log(exp), np.log(stop)/np.log(exp), num, endpoint=True)
+
+
+def make_batches(iterable, batch_size=None, num_batches=None, min_batch_size=0, return_idx=False, length=None):
+    """
+    Make batches of data or any other iterable.
+    RH 2021
+
+    Args:
+        iterable (iterable):
+            iterable to be batched
+        batch_size (int):
+            size of each batch
+            if None, then batch_size based on num_batches
+        num_batches (int):
+            number of batches to make
+        min_batch_size (int):
+            minimum size of each batch
+        return_idx (bool):
+            whether to return the indices of the batches.
+            output will be [start, end] idx
+        length (int):
+            length of the iterable.
+            if None, then length is len(iterable)
+            This is useful if you want to make batches of 
+             something that doesn't have a __len__ method.
+    
+    Returns:
+        output (iterable):
+            batches of iterable
+    """
+
+    if length is None:
+        l = len(iterable)
+    else:
+        l = length
+    
+    if batch_size is None:
+        batch_size = np.int64(np.ceil(l / num_batches))
+    
+    for start in range(0, l, batch_size):
+        end = min(start + batch_size, l)
+        if (end-start) < min_batch_size:
+            break
+        else:
+            if return_idx:
+                yield iterable[start:end], [start, end]
+            else:
+                yield iterable[start:end]
+
+
+class lazy_repeat_item():
+    """
+    Makes a lazy iterator that repeats an item.
+     RH 2021
+    """
+    def __init__(self, item, pseudo_length=None):
+        """
+        Args:
+            item (any object):
+                item to repeat
+            pseudo_length (int):
+                length of the iterator.
+        """
+        self.item = item
+        self.pseudo_length = pseudo_length
+
+    def __getitem__(self, i):
+        """
+        Args:
+            i (int):
+                index of item to return.
+                Ignored if pseudo_length is None.
+        """
+        if self.pseudo_length is None:
+            return self.item
+        elif i < self.pseudo_length:
+            return self.item
+        else:
+            raise IndexError('Index out of bounds')
+
+
+    def __len__(self):
+        return self.pseudo_length
+
+    def __repr__(self):
+        return repr(self.item)
+
+
+def cosine_kernel_2D(center=(5,5), image_size=(11,11), width=5):
+    """
+    Generate a 2D cosine kernel
+    RH 2021
+    
+    Args:
+        center (tuple):  
+            The mean position (X, Y) - where high value expected. 0-indexed. Make second value 0 to make 1D
+        image_size (tuple): 
+            The total image size (width, height). Make second value 0 to make 1D
+        width (scalar): 
+            The full width of one cycle of the cosine
+    
+    Return:
+        k_cos (np.ndarray): 
+            2D or 1D array of the cosine kernel
+    """
+    x, y = np.meshgrid(range(image_size[1]), range(image_size[0]))  # note dim 1:X and dim 2:Y
+    dist = np.sqrt((y - int(center[1])) ** 2 + (x - int(center[0])) ** 2)
+    dist_scaled = (dist/(width/2))*np.pi
+    dist_scaled[np.abs(dist_scaled > np.pi)] = np.pi
+    k_cos = (np.cos(dist_scaled) + 1)/2
+    return k_cos
+
+
+def idx2bool(idx, length=None):
+    '''
+    Converts a vector of indices to a boolean vector.
+    RH 2021
+
+    Args:
+        idx (np.ndarray):
+            1-D array of indices.
+        length (int):
+            Length of boolean vector.
+            If None then length will be set to
+             the maximum index in idx + 1.
+    
+    Returns:
+        bool_vec (np.ndarray):
+            1-D boolean array.
+    '''
+    if length is None:
+        length = np.uint64(np.max(idx) + 1)
+    out = np.zeros(length, dtype=np.bool_)
+    out[idx] = True
+    return out
+
+
+def merge_dicts(dicts):
     out = {}
     [out.update(d) for d in dicts]
-    return out 
-
-
-def deep_update_dict(
-    dictionary: dict, 
-    key: List[str], 
-    val: Any, 
-    in_place: bool = False
-) -> Union[dict, None]:
-    """
-    Updates a nested dictionary with a new value.
+    return out    
+
+
+def nanmax(arr, dim=None, keepdim=False):
+    """
+    Compute the max of an array ignoring any NaNs.
+    RH 2021
+    """
+    if dim is None:
+        kwargs = {}
+    else:
+        kwargs = {
+            'dim': dim,
+            'keepdim': keepdim,
+        }
+    
+    nan_mask = torch.isnan(arr)
+    arr_no_nan = arr.masked_fill(nan_mask, float('-inf'))
+    return torch.max(arr_no_nan, **kwargs)
+
+def nanmin(arr, dim=None, keepdim=False):
+    """
+    Compute the min of an array ignoring any NaNs.
+    RH 2021
+    """
+    if dim is None:
+        kwargs = {}
+    else:
+        kwargs = {
+            'dim': dim,
+            'keepdim': keepdim,
+        }
+    
+    nan_mask = torch.isnan(arr)
+    arr_no_nan = arr.masked_fill(nan_mask, float('inf'))
+    return torch.min(arr_no_nan, **kwargs)
+
+
+def scipy_sparse_to_torch_coo(sp_array, dtype=None):
+    import torch
+
+    coo = scipy.sparse.coo_matrix(sp_array)
+    
+    values = coo.data
+    # print(values.dtype)
+    indices = np.vstack((coo.row, coo.col))
+
+    i = torch.LongTensor(indices)
+    # v = torch.FloatTensor(values)
+    v = torch.as_tensor(values, dtype=dtype) if dtype is not None else values
+    shape = coo.shape
+
+    return torch.sparse_coo_tensor(i, v, torch.Size(shape))
+
+
+def pydata_sparse_to_torch_coo(sp_array):
+    coo = sparse.COO(sp_array)
+    
+    values = coo.data
+#     indices = np.vstack((coo.row, coo.col))
+    indices = coo.coords
+
+    i = torch.LongTensor(indices)
+    v = torch.FloatTensor(values)
+    shape = coo.shape
+    return torch.sparse_coo_tensor(i, v, torch.Size(shape))
+
+def squeeze_integers(intVec):
+    """
+    Make integers in an array consecutive numbers
+     starting from the smallest value. 
+    ie. [7,2,7,4,-1,0] -> [3,2,3,1,-1,0].
+    Useful for removing unused class IDs.
+    This is v3.
     RH 2023
-
-    Args:
-        dictionary (dict): 
-            The original dictionary to update.
-        key (List[str]): 
-            List of keys representing the hierarchical path to the nested value
-            to update. Each element should be a string that represents a level
-            in the hierarchy. For example, to change a value in the dictionary
-            `params` at key 'dataloader_kwargs' and subkey 'prefetch_factor', you would 
-            pass `['dataloader_kwargs', 'prefetch_factor']`.
-        val (Any): 
-            The new value to set in the dictionary.
-        in_place (bool): 
-            * ``True``: the original dictionary will be updated in-place and no
-              value will be returned. 
-            * ``False``, a new dictionary will be created and returned. (Default
-              is ``False``)
-
-    Returns:
-        (Union[dict, None]): 
-            updated_dict (dict): 
-                The updated dictionary. Only returned if ``in_place`` is ``False``.
-                
-    Example:
-        .. highlight:: python
-        .. code-block:: python
-
-            original_dict = {"level1": {"level2": "old value"}}
-            updated_dict = deep_update_dict(original_dict, ["level1", "level2"], "new value", in_place=False)
-            # Now updated_dict is {"level1": {"level2": "new value"}}
-    """
-    def helper_deep_update_dict(d, key, val):
-        if type(key) is str:
-            key = [key]
-
-        assert key[0] in d, f"RH ERROR, key: '{key[0]}' is not found"
-
-        if type(key) is list:
-            if len(key) > 1:
-                helper_deep_update_dict(d[key[0]], key[1:], val)
-            elif len(key) == 1:
-                key = key[0]
-                d.update({key:val})
-
-    if in_place:
-        helper_deep_update_dict(dictionary, key, val)
-    else:
-        d = copy.deepcopy(dictionary)
-        helper_deep_update_dict(d, key, val)
-        return d
-        
-
-######################################################################################################################################
-####################################################### MATH FUNCTIONS ###############################################################
-######################################################################################################################################
-
-
-def generalised_logistic_function(
-    x: Union[np.ndarray, torch.Tensor], 
-    a: float = 0, 
-    k: float = 1, 
-    b: float = 1, 
-    v: float = 1, 
-    q: float = 1, 
-    c: float = 1,
-    mu: float = 0,
-) -> Union[np.ndarray, torch.Tensor]:
-    """
-    Calculates the **generalized logistic function**.
-
-    Refer to `Generalised logistic function
-    <https://en.wikipedia.org/wiki/Generalised_logistic_function>`_ for detailed
-    information on the parameters. 
-    RH 2021
-
-    Args:
-        x (Union[np.ndarray, torch.Tensor]): 
-            The input to the logistic function.
-        a (float): 
-            The lower asymptote. (Default is *0*)
-        k (float): 
-            The upper asymptote when ``c=1``. (Default is *1*)
-        b (float): 
-            The growth rate. (Default is *1*)
-        v (float): 
-            Should be greater than *0*, it affects near which asymptote maximum growth
-            occurs. (Default is *1*)
-        q (float): 
-            Related to the value Y(0). Center positions. (Default is *1*)
-        c (float): 
-            Typically takes a value of *1*. (Default is *1*)
-        mu (float): 
-            The center position of the function. (Default is *0*)
-
-    Returns:
-        (Union[np.ndarray, torch.Tensor]): 
-            out (Union[np.ndarray, torch.Tensor]):
-                The value of the logistic function for the input ``x``.
-    """
-    if type(x) is np.ndarray:
-        exp = np.exp
-    elif type(x) is torch.Tensor:
-        exp = torch.exp
-    return a + (k-a) / (c + q*exp(-b*(x-mu)))**(1/v)
-
-
-def bounded_logspace(
-    start: float, 
-    stop: float, 
-    num: int,
-) -> np.ndarray:
-    """
-    Creates a **logarithmically spaced array**, similar to ``np.logspace``, but
-    with a defined start and stop. 
-    RH 2022
-
-    Args:
-        start (float): 
-            The first value in the output array.
-        stop (float): 
-            The last value in the output array.
-        num (int): 
-            The number of values in the output array.
-            
-    Returns:
-        (np.ndarray): 
-            out (np.ndarray): 
-                An array of logarithmically spaced values between ``start`` and
-                ``stop``.
-    """
-    exp = 2  ## doesn't matter what this is, just needs to be > 1
-<<<<<<< HEAD
-
-    return exp ** np.linspace(np.log(start)/np.log(exp), np.log(stop)/np.log(exp), num, endpoint=True)
-
-
-######################################################################################################################################
-####################################################### CLASSIFICATION ###############################################################
-######################################################################################################################################
-
-
-def confusion_matrix(
-    y_hat: np.ndarray, 
-    y_true: np.ndarray, 
-    counts: bool = False,
-) -> np.ndarray:
-    """
-    Computes the confusion matrix from ``y_hat`` and ``y_true``. ``y_hat``
-    should be either predictions or probabilities.
-    RH 2022
-    
-    Args:
-        y_hat (np.ndarray): 
-            Numpy array of predictions or probabilities. Either \n
-            * 1D array of predictions *(n_samples,)*. Values should be integers.
-            * 2D array of probabilities *(n_samples, n_classes)*. Values should
-              be floats. \n
-            (Default is 1D array of predictions)
-        y_true (np.ndarray):
-            Numpy array of ground truth labels. Either \n
-            * 1D array of labels *(n_samples,)*. Values should be integers.
-            * 2D array of one-hot labels *(n_samples, n_classes)*. Values should
-              be integers. \n
-            (Default is 1D array of labels)
-        counts (bool):
-            If ``False``, the output confusion matrix is normalized. If
-            ``True``, the output contains counts. (Default is ``False``)
-            
-    Returns:
-        (np.ndarray): 
-            cmat (np.ndarray): 
-                The computed confusion matrix.
-    """
-    n_classes = max(np.max(y_true)+1, np.max(y_hat)+1)
-    if y_hat.ndim == 1:
-        y_hat = idx_to_oneHot(y_hat, n_classes).astype('int')
-    cmat = y_hat.T @ idx_to_oneHot(y_true, n_classes)
-    if not counts:
-        cmat = cmat / np.sum(cmat, axis=0)[None,:]
-    return cmat
-
-
-=======
-
-    return exp ** np.linspace(np.log(start)/np.log(exp), np.log(stop)/np.log(exp), num, endpoint=True)
-
-
-######################################################################################################################################
-####################################################### CLASSIFICATION ###############################################################
-######################################################################################################################################
-
-
-def confusion_matrix(
-    y_hat: np.ndarray, 
-    y_true: np.ndarray, 
-    counts: bool = False,
-) -> np.ndarray:
-    """
-    Computes the confusion matrix from ``y_hat`` and ``y_true``. ``y_hat``
-    should be either predictions or probabilities.
-    RH 2022
-    
-    Args:
-        y_hat (np.ndarray): 
-            Numpy array of predictions or probabilities. Either \n
-            * 1D array of predictions *(n_samples,)*. Values should be integers.
-            * 2D array of probabilities *(n_samples, n_classes)*. Values should
-              be floats. \n
-            (Default is 1D array of predictions)
-        y_true (np.ndarray):
-            Numpy array of ground truth labels. Either \n
-            * 1D array of labels *(n_samples,)*. Values should be integers.
-            * 2D array of one-hot labels *(n_samples, n_classes)*. Values should
-              be integers. \n
-            (Default is 1D array of labels)
-        counts (bool):
-            If ``False``, the output confusion matrix is normalized. If
-            ``True``, the output contains counts. (Default is ``False``)
-            
-    Returns:
-        (np.ndarray): 
-            cmat (np.ndarray): 
-                The computed confusion matrix.
-    """
-    n_classes = max(np.max(y_true)+1, np.max(y_hat)+1)
-    if y_hat.ndim == 1:
-        y_hat = idx_to_oneHot(y_hat, n_classes).astype('int')
-    cmat = y_hat.T @ idx_to_oneHot(y_true, n_classes)
-    if not counts:
-        cmat = cmat / np.sum(cmat, axis=0)[None,:]
-    return cmat
-
-
->>>>>>> 9a5bed45
-def squeeze_integers(
-    intVec: Union[list, np.ndarray, torch.Tensor]
-) -> Union[np.ndarray, torch.Tensor]:
-    """
-    Makes integers in an array consecutive numbers starting from the smallest
-    value. For example, [7,2,7,4,-1,0] -> [3,2,3,1,-1,0]. This is useful for
-    removing unused class IDs. 
-    RH 2023
-    
-    Args:
-        intVec (Union[list, np.ndarray, torch.Tensor]):
+    
+    Args:
+        intVec (np.ndarray):
             1-D array of integers.
     
     Returns:
-        (Union[np.ndarray, torch.Tensor]): 
-            squeezed_integers (Union[np.ndarray, torch.Tensor]): 
-                1-D array of integers with consecutive numbers starting from the
-                smallest value.
+        intVec_squeezed (np.ndarray):
+            1-D array of integers with consecutive numbers
     """
     if isinstance(intVec, list):
         intVec = np.array(intVec, dtype=np.int64)
@@ -391,36 +332,24 @@
     return u_s[inv]  ## return the indexed consecutive unique values
 
 
-######################################################################################################################################
-######################################################## FEATURIZATION ###############################################################
-######################################################################################################################################
-
-
-def idx_to_oneHot(
-    arr: Union[np.ndarray, torch.Tensor], 
-    n_classes: Optional[int] = None, 
-    dtype: Optional[Type] = None,
-) -> Union[np.ndarray, torch.Tensor]:
-    """
-    Converts an array of class labels to a matrix of one-hot vectors. 
+def idx_to_oneHot(arr, n_classes=None, dtype=None):
+    """
+    Convert an array of class indices to matrix of
+     one-hot vectors.
     RH 2021
 
     Args:
-        arr (Union[np.ndarray, torch.Tensor]): 
-            A 1-D array of class labels. Values should be integers >= 0. Values
-            will be used as indices in the output array.
-        n_classes (Optional[int]):
-            The number of classes. If ``None``, it will be derived from ``arr``.
-            (Default is ``None``)
-        dtype (Optional[Type]):
-            The data type of the output array. If ``None``, it defaults to bool
-            for numpy array and torch.bool for Torch tensor. (Default is
-            ``None``)
-
-    Returns:
-        (Union[np.ndarray, torch.Tensor]): 
-            oneHot (Union[np.ndarray, torch.Tensor]):
-                A 2-D array of one-hot vectors.
+        arr (np.ndarray):
+            1-D array of class indices.
+            Values should be integers >= 0.
+            Values will be used as indices in the
+             output array.
+        n_classes (int):
+            Number of classes.
+    
+    Returns:
+        oneHot (np.ndarray):
+            2-D array of one-hot vectors.
     """
     if type(arr) is np.ndarray:
         max = np.max
@@ -440,300 +369,232 @@
     oneHot[arange(len(arr)), arr] = True
     return oneHot
 
-<<<<<<< HEAD
-
-def cosine_kernel_2D(
-    center: Tuple[int, int] = (5, 5), 
-    image_size: Tuple[int, int] = (11, 11), 
-    width: int = 5,
-) -> np.ndarray:
-    """
-    Generates a 2D cosine kernel. RH 2021
-
-    Args:
-        center (Tuple[int, int]):  
-            The mean position (X, Y) where high value is expected. It is 0-indexed. 
-            Make the second value 0 to make it 1D. (Default is *(5, 5)*)
-        image_size (Tuple[int, int]): 
-            The total image size (width, height). Make the second value 0 to
-            make it 1D. (Default is *(11, 11)*)
-        width (int): 
-            The full width of one cycle of the cosine. (Default is *5*)
-
-    Returns:
-        (np.ndarray): 
-            k_cos (np.ndarray):
-                2D or 1D array of the cosine kernel.
-    """
-    x, y = np.meshgrid(range(image_size[1]), range(image_size[0]))  # note dim 1:X and dim 2:Y
-    dist = np.sqrt((y - int(center[1])) ** 2 + (x - int(center[0])) ** 2)
-    dist_scaled = (dist/(width/2))*np.pi
-    dist_scaled[np.abs(dist_scaled > np.pi)] = np.pi
-    k_cos = (np.cos(dist_scaled) + 1)/2
-    return k_cos
-
-
-######################################################################################################################################
-########################################################## INDEXING ##################################################################
-######################################################################################################################################
-
-def idx2bool(
-    idx: np.ndarray, 
-    length: Optional[int] = None,
-) -> np.ndarray:
-    """
-    Converts a vector of indices to a boolean vector.
-    RH 2021
-
-    Args:
-        idx (np.ndarray): 
-            1-D array of indices.
-        length (Optional[int]): 
-            Length of boolean vector. If ``None``, the length will be set to the
-            maximum index in ``idx`` + 1. (Default is ``None``)
-    
-    Returns:
-        (np.ndarray):
-            bool_vec (np.ndarray):
-                1-D boolean array.
-    """
-    if length is None:
-        length = np.uint64(np.max(idx) + 1)
-    out = np.zeros(length, dtype=np.bool_)
-    out[idx] = True
-    return out
-
-
-def make_batches(
-    iterable: Iterable, 
-    batch_size: Optional[int] = None, 
-    num_batches: Optional[int] = None, 
-    min_batch_size: int = 0, 
-    return_idx: bool = False, 
-    length: Optional[int] = None
-) -> Iterable:
-    """
-    Creates batches from an iterable.
-    RH 2021
-
-    Args:
-        iterable (Iterable): 
-            The iterable to be batched.
-        batch_size (Optional[int]): 
-            The size of each batch. If ``None``, then the batch size is based on
-            ``num_batches``. (Default is ``None``)
-        num_batches (Optional[int]): 
-            The number of batches to create. (Default is ``None``)
-        min_batch_size (int): 
-            The minimum size of each batch. (Default is ``0``)
-        return_idx (bool): 
-            If ``True``, return the indices of the batches. Output will be
-            [start, end] idx. (Default is ``False``)
-        length (Optional[int]): 
-            The length of the iterable. If ``None``, then the length is
-            len(iterable). This is useful if you want to make batches of
-            something that doesn't have a __len__ method. (Default is ``None``)
-    
-    Returns:
-        (Iterable):
-            output (Iterable):
-                Batches of the iterable.
-    """
-    if length is None:
-        l = len(iterable)
+def prepare_filepath_for_saving(path, mkdir=False, allow_overwrite=True):
+    """
+    Checks if a file path is valid.
+    RH 2022
+
+    Args:
+        path (str):
+            Path to check.
+        mkdir (bool):
+            If True, creates parent directory if it does not exist.
+        allow_overwrite (bool):
+            If True, allows overwriting of existing file.
+    """
+    Path(path).parent.mkdir(parents=True, exist_ok=True) if mkdir else None
+    assert allow_overwrite or not Path(path).exists(), f'{path} already exists.'
+    assert Path(path).parent.exists(), f'{Path(path).parent} does not exist.'
+    assert Path(path).parent.is_dir(), f'{Path(path).parent} is not a directory.'
+
+def pickle_save(
+    obj, 
+    path_save, 
+    mode='wb', 
+    zipCompress=False, 
+    mkdir=False, 
+    allow_overwrite=True,
+    **kwargs_zipfile,
+):
+    """
+    Saves an object to a pickle file.
+    Allows for zipping of file.
+    Uses pickle.dump.
+    RH 2022
+
+    Args:
+        obj (object):
+            Object to save.
+        path_save (str):
+            Path to save object to.
+        mode (str):
+            Mode to open file in.
+            Can be:
+                'wb' (write binary)
+                'ab' (append binary)
+                'xb' (exclusive write binary. Raises FileExistsError if file already exists.)
+        zipCompress (bool):
+            If True, compresses pickle file using zipfileCompressionMethod.
+            This is similar to savez_compressed in numpy (with zipfile.ZIP_DEFLATED),
+             and is useful for saving redundant and/or sparse arrays objects.
+        mkdir (bool):
+            If True, creates parent directory if it does not exist.
+        allow_overwrite (bool):
+            If True, allows overwriting of existing file.        
+        kwargs_zipfile (dict):
+            Keyword arguments that will be passed into zipfile.ZipFile.
+            compression=zipfile.ZIP_DEFLATED by default.
+            See https://docs.python.org/3/library/zipfile.html#zipfile-objects.
+            Other options for 'compression' are (input can be either int or object):
+                0:  zipfile.ZIP_STORED (no compression)
+                8:  zipfile.ZIP_DEFLATED (usual zip compression)
+                12: zipfile.ZIP_BZIP2 (bzip2 compression) (usually not as good as ZIP_DEFLATED)
+                14: zipfile.ZIP_LZMA (lzma compression) (usually better than ZIP_DEFLATED but slower)
+    """
+    prepare_filepath_for_saving(path_save, mkdir=mkdir, allow_overwrite=allow_overwrite)
+
+    if len(kwargs_zipfile)==0:
+        kwargs_zipfile = {
+            'compression': zipfile.ZIP_DEFLATED,
+        }
+
+    if zipCompress:
+        with zipfile.ZipFile(path_save, 'w', **kwargs_zipfile) as f:
+            f.writestr('data', pickle.dumps(obj))
     else:
-        l = length
-    
-    if batch_size is None:
-        batch_size = np.int64(np.ceil(l / num_batches))
-    
-    for start in range(0, l, batch_size):
-        end = min(start + batch_size, l)
-        if (end-start) < min_batch_size:
-            break
-        else:
-            if return_idx:
-                yield iterable[start:end], [start, end]
-            else:
-                yield iterable[start:end]
-
-
-def sparse_to_dense_fill(
-    arr_s: sparse.COO, 
-    fill_val: float = 0.
-) -> np.ndarray:
-    """
-    Converts a **sparse** array to a **dense** array and fills in sparse entries with a specified fill value.
+        with open(path_save, mode) as f:
+            pickle.dump(obj, f)
+
+def pickle_load(
+    filename, 
+    zipCompressed=False,
+    mode='rb'
+):
+    """
+    Loads a pickle file.
+    Allows for loading of zipped pickle files.
+    RH 2022
+
+    Args:
+        filename (str):
+            Path to pickle file.
+        zipCompressed (bool):
+            If True, then file is assumed to be a .zip file.
+            This function will first unzip the file, then
+             load the object from the unzipped file.
+        mode (str):
+            Mode to open file in.
+
+    Returns:
+        obj (object):
+            Object loaded from pickle file.
+    """
+    if zipCompressed:
+        with zipfile.ZipFile(filename, 'r') as f:
+            return pickle.loads(f.read('data'))
+    else:
+        with open(filename, mode) as f:
+            return pickle.load(f)
+
+
+def matlab_save(
+    obj,
+    filepath,
+    mkdir=False, 
+    allow_overwrite=True,
+    clean_string=True,
+    list_to_objArray=True,
+    none_to_nan=True,
+    kwargs_scipy_savemat={
+        'appendmat': True,
+        'format': '5',
+        'long_field_names': False,
+        'do_compression': False,
+        'oned_as': 'row',
+    }
+):
+    """
+    Saves data to a matlab file.
+    Uses scipy.io.savemat.
+    Provides additional functionality by cleaning strings,
+     converting lists to object arrays, and converting None to
+     np.nan.
     RH 2023
 
     Args:
-=======
-
-def cosine_kernel_2D(
-    center: Tuple[int, int] = (5, 5), 
-    image_size: Tuple[int, int] = (11, 11), 
-    width: int = 5,
-) -> np.ndarray:
-    """
-    Generates a 2D cosine kernel. RH 2021
-
-    Args:
-        center (Tuple[int, int]):  
-            The mean position (X, Y) where high value is expected. It is 0-indexed. 
-            Make the second value 0 to make it 1D. (Default is *(5, 5)*)
-        image_size (Tuple[int, int]): 
-            The total image size (width, height). Make the second value 0 to
-            make it 1D. (Default is *(11, 11)*)
-        width (int): 
-            The full width of one cycle of the cosine. (Default is *5*)
-
-    Returns:
-        (np.ndarray): 
-            k_cos (np.ndarray):
-                2D or 1D array of the cosine kernel.
-    """
-    x, y = np.meshgrid(range(image_size[1]), range(image_size[0]))  # note dim 1:X and dim 2:Y
-    dist = np.sqrt((y - int(center[1])) ** 2 + (x - int(center[0])) ** 2)
-    dist_scaled = (dist/(width/2))*np.pi
-    dist_scaled[np.abs(dist_scaled > np.pi)] = np.pi
-    k_cos = (np.cos(dist_scaled) + 1)/2
-    return k_cos
-
-
-######################################################################################################################################
-########################################################## INDEXING ##################################################################
-######################################################################################################################################
-
-def idx2bool(
-    idx: np.ndarray, 
-    length: Optional[int] = None,
-) -> np.ndarray:
-    """
-    Converts a vector of indices to a boolean vector.
-    RH 2021
-
-    Args:
-        idx (np.ndarray): 
-            1-D array of indices.
-        length (Optional[int]): 
-            Length of boolean vector. If ``None``, the length will be set to the
-            maximum index in ``idx`` + 1. (Default is ``None``)
-    
-    Returns:
-        (np.ndarray):
-            bool_vec (np.ndarray):
-                1-D boolean array.
-    """
-    if length is None:
-        length = np.uint64(np.max(idx) + 1)
-    out = np.zeros(length, dtype=np.bool_)
-    out[idx] = True
-    return out
-
-
-def make_batches(
-    iterable: Iterable, 
-    batch_size: Optional[int] = None, 
-    num_batches: Optional[int] = None, 
-    min_batch_size: int = 0, 
-    return_idx: bool = False, 
-    length: Optional[int] = None
-) -> Iterable:
-    """
-    Creates batches from an iterable.
-    RH 2021
-
-    Args:
-        iterable (Iterable): 
-            The iterable to be batched.
-        batch_size (Optional[int]): 
-            The size of each batch. If ``None``, then the batch size is based on
-            ``num_batches``. (Default is ``None``)
-        num_batches (Optional[int]): 
-            The number of batches to create. (Default is ``None``)
-        min_batch_size (int): 
-            The minimum size of each batch. (Default is ``0``)
-        return_idx (bool): 
-            If ``True``, return the indices of the batches. Output will be
-            [start, end] idx. (Default is ``False``)
-        length (Optional[int]): 
-            The length of the iterable. If ``None``, then the length is
-            len(iterable). This is useful if you want to make batches of
-            something that doesn't have a __len__ method. (Default is ``None``)
-    
-    Returns:
-        (Iterable):
-            output (Iterable):
-                Batches of the iterable.
-    """
-    if length is None:
-        l = len(iterable)
+        obj (dict):
+            Data to save.
+        filepath (str):
+            Path to save file to.
+        clean_string (bool):
+            If True, converts strings to bytes.
+        list_to_objArray (bool):
+            If True, converts lists to object arrays.
+        none_to_nan (bool):
+            If True, converts None to np.nan.
+        kwargs_scipy_savemat (dict):
+            Keyword arguments to pass to scipy.io.savemat.
+    """
+    import numpy as np
+
+    prepare_filepath_for_saving(filepath, mkdir=mkdir, allow_overwrite=allow_overwrite)
+
+    def walk(d, fn):
+        return {key: fn(val) if isinstance(val, dict)==False else walk(val, fn) for key, val in d.items()}
+    
+    fn_clean_string = (lambda x: x.encode('utf-8') if isinstance(x, str) and clean_string else x) if clean_string else (lambda x: x)
+    fn_list_to_objArray = (lambda x: np.array(x, dtype=object) if isinstance(x, list) and list_to_objArray else x) if list_to_objArray else (lambda x: x)
+    fn_none_to_nan = (lambda x: np.nan if x is None and none_to_nan else x) if none_to_nan else (lambda x: x)
+
+    data_cleaned = walk(walk(walk(obj, fn_clean_string), fn_list_to_objArray), fn_none_to_nan)
+
+    import scipy.io
+    scipy.io.savemat(filepath, data_cleaned, **kwargs_scipy_savemat)
+
+
+def deep_update_dict(dictionary, key, val, in_place=False):
+    """
+    Updates a dictionary with a new value.
+    RH 2022
+
+    Args:
+        dictionary (Dict):
+            dictionary to update
+        key (list of str):
+            Key to update
+            List elements should be strings.
+            Each element should be a hierarchical
+             level of the dictionary.
+            DEMO:
+                deep_update_dict(params, ['dataloader_kwargs', 'prefetch_factor'], val)
+        val (any):
+            Value to update with
+        in_place (bool):
+            whether to update in place
+
+    Returns:
+        output (Dict):
+            updated dictionary
+    """
+    def helper_deep_update_dict(d, key, val):
+        if type(key) is str:
+            key = [key]
+
+        assert key[0] in d, f"RH ERROR, key: '{key[0]}' is not found"
+
+        if type(key) is list:
+            if len(key) > 1:
+                helper_deep_update_dict(d[key[0]], key[1:], val)
+            elif len(key) == 1:
+                key = key[0]
+                d.update({key:val})
+
+    if in_place:
+        helper_deep_update_dict(dictionary, key, val)
     else:
-        l = length
-    
-    if batch_size is None:
-        batch_size = np.int64(np.ceil(l / num_batches))
-    
-    for start in range(0, l, batch_size):
-        end = min(start + batch_size, l)
-        if (end-start) < min_batch_size:
-            break
-        else:
-            if return_idx:
-                yield iterable[start:end], [start, end]
-            else:
-                yield iterable[start:end]
-
-
-def sparse_to_dense_fill(
-    arr_s: sparse.COO, 
-    fill_val: float = 0.
-) -> np.ndarray:
-    """
-    Converts a **sparse** array to a **dense** array and fills in sparse entries with a specified fill value.
-    RH 2023
-
-    Args:
->>>>>>> 9a5bed45
-        arr_s (sparse.COO): 
-            Sparse array to be converted to dense.
-        fill_val (float): 
-            Value to fill the sparse entries. (Default is ``0.0``)
-
-    Returns:
-        (np.ndarray): 
-            dense_arr (np.ndarray):
-                Dense version of the input sparse array.
-    """
-    import sparse
-    s = sparse.COO(arr_s)
-    s.fill_value = fill_val
-    return s.todense()
-
-
-def sparse_mask(
-    x: scipy.sparse.csr_matrix, 
-    mask_sparse: scipy.sparse.csr_matrix, 
-    do_safety_steps: bool = True
-) -> scipy.sparse.csr_matrix:
-    """
-    Masks a **sparse matrix** with the non-zero elements of another sparse
-    matrix.
+        d = copy.deepcopy(dictionary)
+        helper_deep_update_dict(d, key, val)
+        return d
+        
+
+def sparse_mask(x, mask_sparse, do_safety_steps=True):
+    """
+    Masks a sparse matrix with the non-zero elements of another
+     sparse matrix.
     RH 2022
 
     Args:
         x (scipy.sparse.csr_matrix):
-            Sparse matrix to mask.
+            sparse matrix to mask
         mask_sparse (scipy.sparse.csr_matrix):
-            Sparse matrix to mask with.
+            sparse matrix to mask with
         do_safety_steps (bool):
-            Whether to do safety steps to ensure that things are working as
-            expected. (Default is ``True``)
-
-    Returns:
-        (scipy.sparse.csr_matrix):
-            output (scipy.sparse.csr_matrix):
-                Masked sparse matrix.
+            whether to do safety steps to ensure that things
+             are working as expected.
+
+    Returns:
+        output (scipy.sparse.csr_matrix):
+            masked sparse matrix
     """
     if do_safety_steps:
         m = mask_sparse.copy()
@@ -743,29 +604,47 @@
     return (m!=0).multiply(x)
 
 
+def generalised_logistic_function(
+    x, 
+    a=0, 
+    k=1, 
+    b=1, 
+    v=1, 
+    q=1, 
+    c=1,
+    mu=0,
+    ):
+    '''
+    Generalized logistic function
+    See: https://en.wikipedia.org/wiki/Generalised_logistic_function
+     for parameters and details
+    RH 2021
+
+    Args:
+        a: the lower asymptote
+        k: the upper asymptote when C=1
+        b: the growth rate
+        v: > 0, affects near which asymptote maximum growth occurs
+        q: is related to the value Y (0). Center positions
+        c: typically takes a value of 1
+        mu: the center position of the function
+
+    Returns:
+        output:
+            Logistic function
+     '''
+    if type(x) is np.ndarray:
+        exp = np.exp
+    elif type(x) is torch.Tensor:
+        exp = torch.exp
+    return a + (k-a) / (c + q*exp(-b*(x-mu)))**(1/v)
+
+
 class scipy_sparse_csr_with_length(scipy.sparse.csr_matrix):
     """
-    A scipy sparse matrix with a **length** attribute.
-    RH 2023
-
-    Attributes:
-        length (int):
-            The length of the matrix (shape[0])
-
-    Args:
-        *args (object):
-            Arbitrary arguments passed to scipy.sparse.csr_matrix.
-        **kwargs (object):
-            Arbitrary keyword arguments passed to scipy.sparse.csr_matrix.
-    """
-    def __init__(
-        self, 
-        *args: object, 
-        **kwargs: object
-    ):
-        """
-        Initializes the scipy_sparse_csr_with_length with the given arguments and keyword arguments.
-        """
+    A scipy sparse matrix with a length attribute.
+    """
+    def __init__(self, *args, **kwargs):
         super().__init__(*args, **kwargs)
         self.length = self.shape[0]
 
@@ -776,164 +655,43 @@
         return self.__class__(super().__getitem__(key))
 
 
-class lazy_repeat_obj():
-    """
-    Makes a lazy iterator that repeats an object.
-    RH 2021
-
-    Args:
-        obj (Any):
-            Object to repeat.
-        pseudo_length (Optional[int]):
-            Length of the iterator. (Default is ``None``).
-<<<<<<< HEAD
-    """
-    def __init__(
-        self, 
-        obj: Any, 
-        pseudo_length: Optional[int] = None,
-    ):
-        """
-        Initializes the lazy iterator.
-        """
-        self.obj = obj
-        self.pseudo_length = pseudo_length
-
-    def __getitem__(self, i: int) -> Any:
-        """
-        Get item at index `i`. Always returns the repeated object, unless index
-        is out of bounds.
-        
-        Args:
-            i (int):
-                Index of item to return. Ignored if pseudo_length is None.
-        
-        Returns:
-            Any: The repeated object.
-
-        Raises:
-            IndexError: If `i` is out of bounds.
-        """
-        if self.pseudo_length is None:
-            return self.obj
-        elif i < self.pseudo_length:
-            return self.obj
-        else:
-            raise IndexError('Index out of bounds')
-
-    def __len__(self) -> int:
-        """
-        Get the length of the iterator.
-
-        Returns:
-            int or None: 
-                The length of the iterator.
-        """
-        return self.pseudo_length
-
-    def __repr__(self):
-        return repr(self.item)
-
-
-def find_nonredundant_idx(
-    s: scipy.sparse.coo_matrix,
-) -> np.ndarray:
-    """
-=======
-    """
-    def __init__(
-        self, 
-        obj: Any, 
-        pseudo_length: Optional[int] = None,
-    ):
-        """
-        Initializes the lazy iterator.
-        """
-        self.obj = obj
-        self.pseudo_length = pseudo_length
-
-    def __getitem__(self, i: int) -> Any:
-        """
-        Get item at index `i`. Always returns the repeated object, unless index
-        is out of bounds.
-        
-        Args:
-            i (int):
-                Index of item to return. Ignored if pseudo_length is None.
-        
-        Returns:
-            Any: The repeated object.
-
-        Raises:
-            IndexError: If `i` is out of bounds.
-        """
-        if self.pseudo_length is None:
-            return self.obj
-        elif i < self.pseudo_length:
-            return self.obj
-        else:
-            raise IndexError('Index out of bounds')
-
-    def __len__(self) -> int:
-        """
-        Get the length of the iterator.
-
-        Returns:
-            int or None: 
-                The length of the iterator.
-        """
-        return self.pseudo_length
-
-    def __repr__(self):
-        return repr(self.item)
-
-
-def find_nonredundant_idx(
-    s: scipy.sparse.coo_matrix,
-) -> np.ndarray:
-    """
->>>>>>> 9a5bed45
-    Finds the indices of the nonredundant entries in a sparse matrix. Useful
-    when manually populating a sparse matrix and you want to know which entries
-    have already been populated.
+def find_nonredundant_idx(s):
+    """
+    Finds the indices of the nonredundant entries in a sparse matrix.
+    Useful when you are manually populating a spare matrix and want to
+     know which entries you have already populated.
     RH 2022
 
     Args:
         s (scipy.sparse.coo_matrix):
-            Sparse matrix. Should be in COO format.
-
-    Returns:
-        (np.ndarray): 
-            idx_unique (np.ndarray):
-                Indices of the nonredundant entries.
+            Sparse matrix. Should be in coo format.
+
+    Returns:
+        idx_unique (np.ndarray):
+            Indices of the nonredundant entries
     """
     if s.getformat() != 'coo':
         s = s.coo()
     idx_rowCol = np.vstack((s.row, s.col)).T
     u, idx_u = np.unique(idx_rowCol, axis=0, return_index=True)
     return idx_u
-
-def remove_redundant_elements(
-    s: scipy.sparse.coo_matrix, 
-    inPlace: bool = False,
-) -> scipy.sparse.coo_matrix:
-    """
-    Removes redundant entries from a sparse matrix. Useful when manually
-    populating a sparse matrix and you want to remove redundant entries.
+def remove_redundant_elements(s, inPlace=False):
+    """
+    Removes redundant entries from a sparse matrix.
+    Useful when you are manually populating a spare matrix and want to
+     remove redundant entries.
     RH 2022
 
     Args:
         s (scipy.sparse.coo_matrix):
-            Sparse matrix. Should be in COO format.
+            Sparse matrix. Should be in coo format.
         inPlace (bool):
-            * If ``True``, the input matrix is modified in place.
-            * If ``False``, a new matrix is returned. \n
-            (Default is ``False``)
-
-    Returns:
-        (scipy.sparse.coo_matrix):
-            s (scipy.sparse.coo_matrix):
-                Sparse matrix with redundant entries removed.
+            If True, the input matrix is modified in place.
+            If False, a new matrix is returned.
+
+    Returns:
+        s (scipy.sparse.coo_matrix):
+            Sparse matrix with redundant entries removed.
     """
     idx_nonRed = find_nonredundant_idx(s)
     if inPlace:
@@ -945,38 +703,29 @@
     s_out.data = s.data[idx_nonRed]
     return s_out
 
-def merge_sparse_arrays(
-        s_list: List[scipy.sparse.csr_matrix], 
-        idx_list: List[np.ndarray], 
-        shape_full: Tuple[int, int], 
-        remove_redundant: bool = True, 
-        elim_zeros: bool = True
-) -> scipy.sparse.csr_matrix:
+def merge_sparse_arrays(s_list, idx_list, shape_full, remove_redundant=True, elim_zeros=True):
     """
     Merges a list of square sparse arrays into a single square sparse array.
-    Redundant entries are not selected; only entries chosen by np.unique are kept.
-
-    Args:
-        s_list (List[scipy.sparse.csr_matrix]):
-            List of sparse arrays to merge. Each array can be any shape.
-        idx_list (List[np.ndarray]):
-            List of integer arrays. Each array should be the same length as its
-            corresponding array in s_list and contain integers in the range [0,
-            shape_full[0]). These integers represent the row/column indices in
-            the full array.
-        shape_full (Tuple[int, int]):
+    Note that no selection is performed for removing redundant entries;
+     just whatever is selected by np.unique is kept.
+
+    Args:
+        s_list (list of scipy.sparse.csr_matrix):
+            List of sparse arrays to merge.
+            Each array can be of any shape.
+        idx_list (list of np.ndarray int):
+            List of arrays of integers. Each array should be of the same
+             length as the corresponding array in s_list and should contain
+             integers in the range [0, shape_full[0]). These integers
+             represent the row/col indices in the full array.
+        shape_full (tuple of int):
             Shape of the full array.
         remove_redundant (bool):
-            * ``True``: Removes redundant entries from the output array. 
-            * ``False``: Keeps redundant entries.
-        elim_zeros (bool):
-            * ``True``: Eliminate zeros in the sparse matrix. 
-            * ``False``: Keeps zeros.
-
-    Returns:
-        scipy.sparse.csr_matrix:
-            s_full (scipy.sparse.csr_matrix):
-                Full sparse matrix merged from the input list.
+            If True, redundant entries are removed from the output array.
+            If False, redundant entries are kept.
+
+    Returns:
+        s_full (scipy.sparse.csr_matrix):
     """
     row, col, data = np.array([]), np.array([]), np.array([])
     for s, idx in zip(s_list, idx_list):
@@ -992,7 +741,80 @@
     return s_full
 
 
-<<<<<<< HEAD
+def scipy_sparse_to_torch_coo(
+    sp_array: scipy.sparse.coo_matrix, 
+    dtype: Optional[type] = None
+) -> torch.sparse_coo_tensor:
+    """
+    Converts a Scipy sparse array to a PyTorch sparse COO tensor.
+
+    Args:
+        sp_array (scipy.sparse.coo_matrix):
+            Scipy sparse array to be converted to a PyTorch sparse COO tensor.
+        dtype (Optional[type]):
+            Data type to which the values of the input sparse array are to be
+            converted before creating the PyTorch sparse tensor. If ``None``, 
+            the data type of the input array's values is retained. 
+            (Default is ``None``).
+
+    Returns:
+        coo_tensor (torch.sparse_coo_tensor):
+            PyTorch sparse COO tensor converted from the input Scipy sparse array.
+    """
+    import torch
+
+    coo = scipy.sparse.coo_matrix(sp_array)
+    
+    values = coo.data
+    # print(values.dtype)
+    indices = np.vstack((coo.row, coo.col))
+
+    i = torch.LongTensor(indices)
+    # v = torch.FloatTensor(values)
+    v = torch.as_tensor(values, dtype=dtype) if dtype is not None else values
+    shape = coo.shape
+
+    return torch.sparse_coo_tensor(i, v, torch.Size(shape))
+
+
+def pydata_sparse_to_torch_coo(
+    sp_array: object,
+) -> object:
+    """
+    Converts a PyData Sparse array to a PyTorch sparse COO tensor.
+
+    This function extracts the coordinates and data from the sparse PyData array
+    and uses them to create a new sparse COO tensor in PyTorch.
+
+    Args:
+        sp_array (object): 
+            The PyData Sparse array to convert. It should be a COO sparse matrix 
+            representation. 
+
+    Returns:
+        (object): 
+            coo_tensor (object): 
+                The converted PyTorch sparse COO tensor.
+                
+    Example:
+        .. highlight:: python
+        .. code-block:: python
+
+            sp_array = sparse.COO(np.random.rand(1000, 1000))
+            coo_tensor = pydata_sparse_to_torch_coo(sp_array)
+    """
+    coo = sparse.COO(sp_array)
+    
+    values = coo.data
+#     indices = np.vstack((coo.row, coo.col))
+    indices = coo.coords
+
+    i = torch.LongTensor(indices)
+    v = torch.FloatTensor(values)
+    shape = coo.shape
+    return torch.sparse_coo_tensor(i, v, torch.Size(shape))
+
+
 ######################################################################################################################################
 ######################################################## FILE HELPERS ################################################################
 ######################################################################################################################################
@@ -1068,59 +890,6 @@
         paths = natsort.natsorted(paths, alg=alg_ns)
     return paths
 
-def find_paths_requireAll(
-    dir_outer,
-    filenames,
-    find_files=True,
-    find_folders=False,
-    depth=0,
-    natsorted=True,
-    alg_ns=None,
-    ):
-    """
-    Search for files and/or folders recursively in a directory.
-    JZ 2023
-
-    Args:
-        dir_outer (str):
-            Path to directory to search
-        filenames (List of str):
-            Filenames to match
-        find_files (bool):
-            Whether to find files
-        find_folders (bool):
-            Whether to find folders
-        depth (int):
-            Maximum folder depth to search.
-            depth=0 means only search the outer directory.
-            depth=2 means search the outer directory and two levels
-                of subdirectories below it.
-        natsorted (bool):
-            Whether to sort the output using natural sorting
-                with the natsort package.
-        alg_ns (str):
-            Algorithm to use for natural sorting.
-            See natsort.ns or
-                https://natsort.readthedocs.io/en/4.0.4/ns_class.html
-                for options.
-            Default is PATH.
-            Other commons are INT, FLOAT, VERSION.
-    """
-    paths = find_paths(dir_outer, filenames[0], find_files=True, find_folders=False, depth=0, natsorted=True, alg_ns=None)
-    list_reMatches = [[] for _ in range(len(filenames))]
-    for str_filepath in paths:
-        path_filepath = Path(str_filepath)
-        bool_continue = False
-        for filename in filenames:
-            if not (path_filepath.parent / filename).resolve().exists():
-                bool_continue = True
-                break
-        if bool_continue:
-            continue
-        else:
-            for i, filename in enumerate(filenames):
-                list_reMatches[i].append(str((path_filepath.parent / filename).resolve()))
-    return list_reMatches
 
 def prepare_path(
     path: str, 
@@ -1398,85 +1167,6 @@
     else:
         with open(path, mode) as f:
             return pickle.load(f)
-=======
-def scipy_sparse_to_torch_coo(
-    sp_array: scipy.sparse.coo_matrix, 
-    dtype: Optional[type] = None
-) -> torch.sparse_coo_tensor:
-    """
-    Converts a Scipy sparse array to a PyTorch sparse COO tensor.
-
-    Args:
-        sp_array (scipy.sparse.coo_matrix):
-            Scipy sparse array to be converted to a PyTorch sparse COO tensor.
-        dtype (Optional[type]):
-            Data type to which the values of the input sparse array are to be
-            converted before creating the PyTorch sparse tensor. If ``None``, 
-            the data type of the input array's values is retained. 
-            (Default is ``None``).
-
-    Returns:
-        coo_tensor (torch.sparse_coo_tensor):
-            PyTorch sparse COO tensor converted from the input Scipy sparse array.
-    """
-    import torch
-
-    coo = scipy.sparse.coo_matrix(sp_array)
-    
-    values = coo.data
-    # print(values.dtype)
-    indices = np.vstack((coo.row, coo.col))
-
-    i = torch.LongTensor(indices)
-    # v = torch.FloatTensor(values)
-    v = torch.as_tensor(values, dtype=dtype) if dtype is not None else values
-    shape = coo.shape
-
-    return torch.sparse_coo_tensor(i, v, torch.Size(shape))
-
-
-def pydata_sparse_to_torch_coo(
-    sp_array: object,
-) -> object:
-    """
-    Converts a PyData Sparse array to a PyTorch sparse COO tensor.
-
-    This function extracts the coordinates and data from the sparse PyData array
-    and uses them to create a new sparse COO tensor in PyTorch.
-
-    Args:
-        sp_array (object): 
-            The PyData Sparse array to convert. It should be a COO sparse matrix 
-            representation. 
-
-    Returns:
-        (object): 
-            coo_tensor (object): 
-                The converted PyTorch sparse COO tensor.
-                
-    Example:
-        .. highlight:: python
-        .. code-block:: python
-
-            sp_array = sparse.COO(np.random.rand(1000, 1000))
-            coo_tensor = pydata_sparse_to_torch_coo(sp_array)
-    """
-    coo = sparse.COO(sp_array)
-    
-    values = coo.data
-#     indices = np.vstack((coo.row, coo.col))
-    indices = coo.coords
-
-    i = torch.LongTensor(indices)
-    v = torch.FloatTensor(values)
-    shape = coo.shape
-    return torch.sparse_coo_tensor(i, v, torch.Size(shape))
-
-
-######################################################################################################################################
-######################################################## FILE HELPERS ################################################################
-######################################################################################################################################
->>>>>>> 9a5bed45
 
 def json_save(
     obj: Any, 
@@ -1490,7 +1180,6 @@
     Saves an object to a json file using `json.dump`.
     RH 2022
 
-<<<<<<< HEAD
     Args:
         obj (Any): 
             The object to save.
@@ -1612,52 +1301,6 @@
         (object): 
             loaded_obj (object):
                 The object loaded from the YAML file.
-=======
-def find_paths(
-    dir_outer: str, 
-    reMatch: str = 'filename', 
-    find_files: bool = True, 
-    find_folders: bool = False, 
-    depth: int = 0, 
-    natsorted: bool = True, 
-    alg_ns: Optional[str] = None
-) -> List[str]:
-    """
-    Searches for files and/or folders recursively in a directory using a regex
-    match. 
-    RH 2022
-
-    Args:
-        dir_outer (str): 
-            Path to directory to search.
-        reMatch (str): 
-            Regular expression to match. Each path name encountered will be
-            compared using ``re.search(reMatch, filename)``. If the output is
-            not ``None``, the file will be included in the output. (Default is
-            ``'filename'``)
-        find_files (bool): 
-            Whether to find files. (Default is ``True``)
-        find_folders (bool): 
-            Whether to find folders. (Default is ``False``)
-        depth (int): 
-            Maximum folder depth to search. (Default is *0*). \n
-            * depth=0 means only search the outer directory. 
-            * depth=2 means search the outer directory and two levels of
-              subdirectories below it
-        natsorted (bool): 
-            Whether to sort the output using natural sorting with the natsort
-            package. (Default is ``True``)
-        alg_ns (str): 
-            Algorithm to use for natural sorting. See ``natsort.ns`` or
-            https://natsort.readthedocs.io/en/4.0.4/ns_class.html/ for options.
-            Default is PATH. Other commons are INT, FLOAT, VERSION. (Default is
-            ``None``)
-
-    Returns:
-        (List[str]): 
-            paths (List[str]): 
-                Paths to matched files and/or folders in the directory.
->>>>>>> 9a5bed45
     """
     path = prepare_filepath_for_loading(filepath, must_exist=True)
     with open(path, mode) as f:
@@ -1698,7 +1341,6 @@
     path = prepare_filepath_for_loading(filepath, must_exist=True)
     assert path.endswith('.mat'), 'File must be .mat file.'
 
-<<<<<<< HEAD
     try:
         import scipy.io
         out = scipy.io.loadmat(path, simplify_cells=simplify_cells, **kwargs_scipy)
@@ -1801,560 +1443,6 @@
     RH 2023
 
     Args:
-=======
-def prepare_path(
-    path: str, 
-    mkdir: bool = False, 
-    exist_ok: bool = True,
-) -> str:
-    """
-    Checks if a directory or file path is valid for different purposes: 
-    saving, loading, etc.
-    RH 2023
-
-    * If exists:
-        * If exist_ok=True: all good
-        * If exist_ok=False: raises error
-    * If doesn't exist:
-        * If file:
-            * If parent directory exists:
-                * All good
-            * If parent directory doesn't exist:
-                * If mkdir=True: creates parent directory
-                * If mkdir=False: raises error
-        * If directory:
-            * If mkdir=True: creates directory
-            * If mkdir=False: raises error
-            
-    RH 2023
-
-    Args:
-        path (str): 
-            Path to be checked.
-        mkdir (bool): 
-            If ``True``, creates parent directory if it does not exist. 
-            (Default is ``False``)
-        exist_ok (bool): 
-            If ``True``, allows overwriting of existing file. 
-            (Default is ``True``)
-
-    Returns:
-        (str): 
-            path (str):
-                Resolved path.
-    """
-    ## check if path is valid
-    try:
-        path_obj = Path(path).resolve()
-    except FileNotFoundError as e:
-        print(f'Invalid path: {path}')
-        raise e
-    
-    ## check if path object exists
-    flag_exists = path_obj.exists()
-
-    ## determine if path is a directory or file
-    if flag_exists:
-        flag_dirFileNeither = 'dir' if path_obj.is_dir() else 'file' if path_obj.is_file() else 'neither'  ## 'neither' should never happen since path.is_file() or path.is_dir() should be True if path.exists()
-        assert flag_dirFileNeither != 'neither', f'Path: {path} is neither a file nor a directory.'
-        assert exist_ok, f'{path} already exists and exist_ok=False.'
-    else:
-        flag_dirFileNeither = 'dir' if path_obj.suffix == '' else 'file'  ## rely on suffix to determine if path is a file or directory
-
-    ## if path exists and is a file or directory
-    # all good. If exist_ok=False, then this should have already been caught above.
-    
-    ## if path doesn't exist and is a file
-    ### if parent directory exists        
-    # all good
-    ### if parent directory doesn't exist
-    #### mkdir if mkdir=True and raise error if mkdir=False
-    if not flag_exists and flag_dirFileNeither == 'file':
-        if Path(path).parent.exists():
-            pass ## all good
-        elif mkdir:
-            Path(path).parent.mkdir(parents=True, exist_ok=True)
-        else:
-            assert False, f'File: {path} does not exist, Parent directory: {Path(path).parent} does not exist, and mkdir=False.'
-        
-    ## if path doesn't exist and is a directory
-    ### mkdir if mkdir=True and raise error if mkdir=False
-    if not flag_exists and flag_dirFileNeither == 'dir':
-        if mkdir:
-            Path(path).mkdir(parents=True, exist_ok=True)
-        else:
-            assert False, f'{path} does not exist and mkdir=False.'
-
-    ## if path is neither a file nor a directory
-    ### raise error
-    if flag_dirFileNeither == 'neither':
-        assert False, f'{path} is neither a file nor a directory. This should never happen. Check this function for bugs.'
-
-    return str(path_obj)
-
-def prepare_filepath_for_saving(
-    filepath: str, 
-    mkdir: bool = False, 
-    allow_overwrite: bool = True
-) -> str:
-    """
-    Prepares a file path for saving a file. Ensures the file path is valid and has the necessary permissions. 
-
-    Args:
-        filepath (str): 
-            The file path to be prepared for saving.
-        mkdir (bool): 
-            If set to ``True``, creates parent directory if it does not exist. (Default is ``False``)
-        allow_overwrite (bool): 
-            If set to ``True``, allows overwriting of existing file. (Default is ``True``)
-
-    Returns:
-        (str): 
-            path (str): 
-                The prepared file path for saving.
-    """
-    return prepare_path(filepath, mkdir=mkdir, exist_ok=allow_overwrite)
-def prepare_filepath_for_loading(
-    filepath: str, 
-    must_exist: bool = True
-) -> str:
-    """
-    Prepares a file path for loading a file. Ensures the file path is valid and has the necessary permissions. 
-
-    Args:
-        filepath (str): 
-            The file path to be prepared for loading.
-        must_exist (bool): 
-            If set to ``True``, the file at the specified path must exist. (Default is ``True``)
-
-    Returns:
-        (str): 
-            path (str): 
-                The prepared file path for loading.
-    """
-    path = prepare_path(filepath, mkdir=False, exist_ok=must_exist)
-    if must_exist:
-        assert Path(path).is_file(), f'{path} is not a file.'
-    return path
-def prepare_directory_for_saving(
-    directory: str, 
-    mkdir: bool = False, 
-    exist_ok: bool = True
-) -> str:
-    """
-    Prepares a directory path for saving a file. This function is rarely used.
-
-    Args:
-        directory (str): 
-            The directory path to be prepared for saving.
-        mkdir (bool): 
-            If set to ``True``, creates parent directory if it does not exist. (Default is ``False``)
-        exist_ok (bool): 
-            If set to ``True``, allows overwriting of existing directory. (Default is ``True``)
-
-    Returns:
-        (str): 
-            path (str): 
-                The prepared directory path for saving.
-    """
-    return prepare_path(directory, mkdir=mkdir, exist_ok=exist_ok)
-def prepare_directory_for_loading(
-    directory: str, 
-    must_exist: bool = True
-) -> str:
-    """
-    Prepares a directory path for loading a file. This function is rarely used.
-
-    Args:
-        directory (str): 
-            The directory path to be prepared for loading.
-        must_exist (bool): 
-            If set to ``True``, the directory at the specified path must exist. (Default is ``True``)
-
-    Returns:
-        (str): 
-            path (str): 
-                The prepared directory path for loading.
-    """
-    path = prepare_path(directory, mkdir=False, exist_ok=must_exist)
-    if must_exist:
-        assert Path(path).is_dir(), f'{path} is not a directory.'
-    return path
-
-
-def pickle_save(
-    obj: Any, 
-    filepath: str, 
-    mode: str = 'wb', 
-    zipCompress: bool = False, 
-    mkdir: bool = False, 
-    allow_overwrite: bool = True,
-    **kwargs_zipfile: Dict[str, Any],
-) -> None:
-    """
-    Saves an object to a pickle file using `pickle.dump`.
-    Allows for zipping of the file.
-
-    RH 2022
-
-    Args:
-        obj (Any): 
-            The object to save.
-        filepath (str): 
-            The path to save the object to.
-        mode (str): 
-            The mode to open the file in. Options are: \n
-            * ``'wb'``: Write binary.
-            * ``'ab'``: Append binary.
-            * ``'xb'``: Exclusive write binary. Raises FileExistsError if the
-              file already exists. \n
-            (Default is ``'wb'``)
-        zipCompress (bool): 
-            If ``True``, compresses pickle file using zipfileCompressionMethod,
-            which is similar to ``savez_compressed`` in numpy (with
-            ``zipfile.ZIP_DEFLATED``). Useful for saving redundant and/or sparse
-            arrays objects. (Default is ``False``)
-        mkdir (bool): 
-            If ``True``, creates parent directory if it does not exist. (Default
-            is ``False``)
-        allow_overwrite (bool): 
-            If ``True``, allows overwriting of existing file. (Default is
-            ``True``)
-        kwargs_zipfile (Dict[str, Any]): 
-            Keyword arguments that will be passed into `zipfile.ZipFile`.
-            compression=``zipfile.ZIP_DEFLATED`` by default.
-            See https://docs.python.org/3/library/zipfile.html#zipfile-objects.
-            Other options for 'compression' are (input can be either int or object): \n
-                * ``0``:  zipfile.ZIP_STORED (no compression)
-                * ``8``:  zipfile.ZIP_DEFLATED (usual zip compression)
-                * ``12``: zipfile.ZIP_BZIP2 (bzip2 compression) (usually not as
-                  good as ZIP_DEFLATED)
-                * ``14``: zipfile.ZIP_LZMA (lzma compression) (usually better
-                  than ZIP_DEFLATED but slower)
-    """
-    path = prepare_filepath_for_saving(filepath, mkdir=mkdir, allow_overwrite=allow_overwrite)
-
-    if len(kwargs_zipfile)==0:
-        kwargs_zipfile = {
-            'compression': zipfile.ZIP_DEFLATED,
-        }
-
-    if zipCompress:
-        with zipfile.ZipFile(path, 'w', **kwargs_zipfile) as f:
-            f.writestr('data', pickle.dumps(obj))
-    else:
-        with open(path, mode) as f:
-            pickle.dump(obj, f)
-
-def pickle_load(
-    filepath: str, 
-    zipCompressed: bool = False,
-    mode: str = 'rb',
-) -> Any:
-    """
-    Loads an object from a pickle file.
-    RH 2022
-
-    Args:
-        filepath (str): 
-            Path to the pickle file.
-        zipCompressed (bool): 
-            If ``True``, the file is assumed to be a .zip file. The function
-            will first unzip the file, then load the object from the unzipped
-            file. 
-            (Default is ``False``)
-        mode (str): 
-            The mode to open the file in. (Default is ``'rb'``)
-
-    Returns:
-        (Any): 
-            obj (Any): 
-                The object loaded from the pickle file.
-    """
-    path = prepare_filepath_for_loading(filepath, must_exist=True)
-    if zipCompressed:
-        with zipfile.ZipFile(path, 'r') as f:
-            return pickle.loads(f.read('data'))
-    else:
-        with open(path, mode) as f:
-            return pickle.load(f)
-
-def json_save(
-    obj: Any, 
-    filepath: str, 
-    indent: int = 4, 
-    mode: str = 'w', 
-    mkdir: bool = False, 
-    allow_overwrite: bool = True,
-) -> None:
-    """
-    Saves an object to a json file using `json.dump`.
-    RH 2022
-
-    Args:
-        obj (Any): 
-            The object to save.
-        filepath (str): 
-            The path to save the object to.
-        indent (int): 
-            Number of spaces for indentation in the output json file. (Default
-            is *4*)
-        mode (str): 
-            The mode to open the file in. Options are: \n
-            * ``'wb'``: Write binary.
-            * ``'ab'``: Append binary.
-            * ``'xb'``: Exclusive write binary. Raises FileExistsError if the
-              file already exists. \n
-            (Default is ``'w'``)
-        mkdir (bool): 
-            If ``True``, creates parent directory if it does not exist. (Default
-            is ``False``)
-        allow_overwrite (bool): 
-            If ``True``, allows overwriting of existing file. (Default is
-            ``True``)
-    """
-    import json
-    path = prepare_filepath_for_saving(filepath, mkdir=mkdir, allow_overwrite=allow_overwrite)
-    with open(path, mode) as f:
-        json.dump(obj, f, indent=indent)
-
-def json_load(
-    filepath: str, 
-    mode: str = 'r',
-) -> Any:
-    """
-    Loads an object from a json file.
-    RH 2022
-
-    Args:
-        filepath (str): 
-            Path to the json file.
-        mode (str): 
-            The mode to open the file in. (Default is ``'r'``)
-
-    Returns:
-        (Any): 
-            obj (Any): 
-                The object loaded from the json file.
-    """
-    import json
-    path = prepare_filepath_for_loading(filepath, must_exist=True)
-    with open(path, mode) as f:
-        return json.load(f)
-
-
-def yaml_save(
-    obj: object, 
-    filepath: str, 
-    indent: int = 4, 
-    mode: str = 'w', 
-    mkdir: bool = False, 
-    allow_overwrite: bool = True,
-) -> None:
-    """
-    Saves an object to a YAML file using the ``yaml.dump`` method.
-    RH 2022
-
-    Args:
-        obj (object): 
-            The object to be saved.
-        filepath (str): 
-            Path to save the object to.
-        indent (int): 
-            The number of spaces for indentation in the saved YAML file.
-            (Default is *4*)
-        mode (str): 
-            Mode to open the file in. \n
-            * ``'w'``: write (default)
-            * ``'wb'``: write binary
-            * ``'ab'``: append binary
-            * ``'xb'``: exclusive write binary. Raises ``FileExistsError`` if
-              file already exists. \n
-            (Default is ``'w'``)
-        mkdir (bool): 
-            If ``True``, creates the parent directory if it does not exist.
-            (Default is ``False``)
-        allow_overwrite (bool): 
-            If ``True``, allows overwriting of existing files. (Default is
-            ``True``)
-    """
-    path = prepare_filepath_for_saving(filepath, mkdir=mkdir, allow_overwrite=allow_overwrite)
-    with open(path, mode) as f:
-        yaml.dump(obj, f, indent=indent)
-
-def yaml_load(
-    filepath: str, 
-    mode: str = 'r', 
-    loader: object = yaml.FullLoader,
-) -> object:
-    """
-    Loads a YAML file.
-    RH 2022
-
-    Args:
-        filepath (str): 
-            Path to the YAML file to load.
-        mode (str): 
-            Mode to open the file in. (Default is ``'r'``)
-        loader (object): 
-            The YAML loader to use. \n
-            * ``yaml.FullLoader``: Loads the full YAML language. Avoids
-              arbitrary code execution. (Default for PyYAML 5.1+)
-            * ``yaml.SafeLoader``: Loads a subset of the YAML language, safely.
-              This is recommended for loading untrusted input.
-            * ``yaml.UnsafeLoader``: The original Loader code that could be
-              easily exploitable by untrusted data input.
-            * ``yaml.BaseLoader``: Only loads the most basic YAML. All scalars
-              are loaded as strings. \n
-            (Default is ``yaml.FullLoader``)
-
-    Returns:
-        (object): 
-            loaded_obj (object):
-                The object loaded from the YAML file.
-    """
-    path = prepare_filepath_for_loading(filepath, must_exist=True)
-    with open(path, mode) as f:
-        return yaml.load(f, Loader=loader)    
-
-def matlab_load(
-    filepath: str, 
-    simplify_cells: bool = True, 
-    kwargs_scipy: Dict = {}, 
-    kwargs_mat73: Dict = {}, 
-    verbose: bool = False
-) -> Dict:
-    """
-    Loads a matlab file. If the .mat file is not version 7.3, it uses
-    ``scipy.io.loadmat``. If the .mat file is version 7.3, it uses
-    ``mat73.loadmat``. RH 2023
-
-    Args:
-        filepath (str):
-            Path to the matlab file.
-        simplify_cells (bool): 
-            If set to ``True`` and file is not version 7.3, it simplifies cells
-            to numpy arrays. (Default is ``True``)
-        kwargs_scipy (Dict): 
-            Keyword arguments to pass to ``scipy.io.loadmat``. (Default is
-            ``{}``)
-        kwargs_mat73 (Dict): 
-            Keyword arguments to pass to ``mat73.loadmat``. (Default is ``{}``)
-        verbose (bool): 
-            If set to ``True``, it prints information about the file. (Default
-            is ``False``)
-
-    Returns:
-        (Dict): 
-            out (Dict):
-                The loaded matlab file content in a dictionary format.
-    """
-    path = prepare_filepath_for_loading(filepath, must_exist=True)
-    assert path.endswith('.mat'), 'File must be .mat file.'
-
-    try:
-        import scipy.io
-        out = scipy.io.loadmat(path, simplify_cells=simplify_cells, **kwargs_scipy)
-    except NotImplementedError as e:
-        print(f'File {path} is version 7.3. Loading with mat73.') if verbose else None
-        import mat73
-        out = mat73.loadmat(path, **kwargs_mat73)
-        print(f'Loaded {path} with mat73.') if verbose else None
-    return out
-
-def matlab_save(
-    obj: Dict, 
-    filepath: str, 
-    mkdir: bool = False, 
-    allow_overwrite: bool = True,
-    clean_string: bool = True,
-    list_to_objArray: bool = True,
-    none_to_nan: bool = True,
-    kwargs_scipy_savemat: Dict = {
-        'appendmat': True,
-        'format': '5',
-        'long_field_names': False,
-        'do_compression': False,
-        'oned_as': 'row',
-    }
-):
-    """
-    Saves data to a matlab file. It uses ``scipy.io.savemat`` and provides
-    additional functionality such as cleaning strings, converting lists to
-    object arrays, and converting None to np.nan.
-    RH 2023
-
-    Args:
-        obj (Dict): 
-            The data to save. This must be in dictionary format.
-        filepath (str): 
-            The path to save the file to.
-        mkdir (bool): 
-            If set to ``True``, creates parent directory if it does not exist.
-            (Default is ``False``)
-        allow_overwrite (bool): 
-            If set to ``True``, allows overwriting of existing file. (Default is
-            ``True``)
-        clean_string (bool): 
-            If set to ``True``, converts strings to bytes. (Default is ``True``)
-        list_to_objArray (bool): 
-            If set to ``True``, converts lists to object arrays. (Default is
-            ``True``)
-        none_to_nan (bool): 
-            If set to ``True``, converts None to np.nan. (Default is ``True``)
-        kwargs_scipy_savemat (Dict): 
-            Keyword arguments to pass to ``scipy.io.savemat``. \n
-            * ``'appendmat'``: Whether to append .mat to the end of the given
-              filename, if it isn't already there.
-            * ``'format'``: The format of the .mat file. '4' for Matlab 4 .mat
-              files, '5' for Matlab 5 and above.
-            * ``'long_field_names'``: Whether to allow field names of up to 63
-              characters instead of the standard 31.
-            * ``'do_compression'``: Whether to compress matrices on write.
-            * ``'oned_as'``: Whether to save 1-D numpy arrays as row or column
-              vectors in the .mat file. 'row' or 'column'. \n
-            (Default is ``{'appendmat': True, 'format': '5', 'long_field_names':
-            False, 'do_compression': False, 'oned_as': 'row'}``)
-
-    """
-    import numpy as np
-
-    prepare_filepath_for_saving(filepath, mkdir=mkdir, allow_overwrite=allow_overwrite)
-
-    def walk(d, fn):
-        return {key: fn(val) if isinstance(val, dict)==False else walk(val, fn) for key, val in d.items()}
-    
-    fn_clean_string = (lambda x: x.encode('utf-8') if isinstance(x, str) and clean_string else x) if clean_string else (lambda x: x)
-    fn_list_to_objArray = (lambda x: np.array(x, dtype=object) if isinstance(x, list) and list_to_objArray else x) if list_to_objArray else (lambda x: x)
-    fn_none_to_nan = (lambda x: np.nan if x is None and none_to_nan else x) if none_to_nan else (lambda x: x)
-
-    data_cleaned = walk(walk(walk(obj, fn_clean_string), fn_list_to_objArray), fn_none_to_nan)
-
-    import scipy.io
-    scipy.io.savemat(filepath, data_cleaned, **kwargs_scipy_savemat)
-
-
-def download_file(
-    url: Optional[str],
-    path_save: str,
-    check_local_first: bool = True,
-    check_hash: bool = False,
-    hash_type: str = 'MD5',
-    hash_hex: Optional[str] = None,
-    mkdir: bool = False,
-    allow_overwrite: bool = True,
-    write_mode: str = 'wb',
-    verbose: bool = True,
-    chunk_size: int = 1024,
-) -> None:
-    """
-    Downloads a file from a URL to a local path using requests. Checks if file
-    already exists locally and verifies the hash of the downloaded file against
-    a provided hash if required.
-    RH 2023
-
-    Args:
->>>>>>> 9a5bed45
         url (Optional[str]): 
             URL of the file to download. If ``None``, then no download is
             attempted. (Default is ``None``)
@@ -2455,32 +1543,28 @@
         return True
 
 
-def hash_file(
-    path: str, 
-    type_hash: str = 'MD5', 
-    buffer_size: int = 65536,
-) -> str:
-    """
-    Computes the hash of a file using the specified hash type and buffer size.
+def hash_file(path, type_hash='MD5', buffer_size=65536):
+    """
+    Gets hash of a file.
+    Based on: https://stackoverflow.com/questions/22058048/hashing-a-file-in-python
     RH 2022
 
     Args:
         path (str):
-            Path to the file to be hashed.
+            Path to file to be hashed.
         type_hash (str):
-            Type of hash to use. (Default is ``'MD5'``). Either \n
-            * ``'MD5'``: MD5 hash algorithm.
-            * ``'SHA1'``: SHA1 hash algorithm.
-            * ``'SHA256'``: SHA256 hash algorithm.
-            * ``'SHA512'``: SHA512 hash algorithm.
+            Type of hash to use. Can be:
+                'MD5'
+                'SHA1'
+                'SHA256'
+                'SHA512'
         buffer_size (int):
-            Buffer size (in bytes) for reading the file. 
-            65536 corresponds to 64KB. (Default is *65536*)
-
-    Returns:
-        (str): 
-            hash_val (str):
-                The computed hash of the file.
+            Buffer size for reading file.
+            65536 corresponds to 64KB.
+
+    Returns:
+        hash_val (str):
+            Hash of file.
     """
     import hashlib
 
@@ -2506,68 +1590,40 @@
         
     return hash_val
     
-
-def get_dir_contents(
-    directory: str,
-) -> Tuple[List[str], List[str]]:
-    """
-    Retrieves the names of the folders and files in a directory (does not
-    include subdirectories).
-    RH 2021
-
-    Args:
-        directory (str):
-            The path to the directory.
-
-    Returns:
-        (tuple): tuple containing:
-            folders (List[str]):
-                A list of folder names.
-            files (List[str]):
-                A list of file names.
-    """
-    walk = os.walk(directory, followlinks=False)
-    folders = []
-    files = []
-    for ii,level in enumerate(walk):
-        folders, files = level[1:]
-        if ii==0:
-            break
-    return folders, files
-
-
 def compare_file_hashes(
-    hash_dict_true: Dict[str, Tuple[str, str]],
-    dir_files_test: Optional[str] = None,
-    paths_files_test: Optional[List[str]] = None,
-    verbose: bool = True,
-) -> Tuple[bool, Dict[str, bool], Dict[str, str]]:
-    """
-    Compares hashes of files in a directory or list of paths to provided hashes.
+    hash_dict_true,
+    dir_files_test=None,
+    paths_files_test=None,
+    verbose=True,
+):
+    """
+    Compares hashes of files in a directory or list of paths
+     to user provided hashes.
     RH 2022
 
     Args:
-        hash_dict_true (Dict[str, Tuple[str, str]]):
-            Dictionary of hashes to compare. Each entry should be in the format:
-            *{'key': ('filename', 'hash')}*.
-        dir_files_test (str): 
-            Path to directory containing the files to compare hashes. 
-            Unused if paths_files_test is not ``None``. (Optional)
-        paths_files_test (List[str]): 
-            List of paths to files to compare hashes. 
-            dir_files_test is used if ``None``. (Optional)
-        verbose (bool): 
-            If ``True``, failed comparisons are printed out. (Default is ``True``)
-
-    Returns:
-        (tuple): tuple containing:
-            total_result (bool):
-                ``True`` if all hashes match, ``False`` otherwise.
-            individual_results (Dict[str, bool]):
-                Dictionary indicating whether each hash matched.
-            paths_matching (Dict[str, str]):
-                Dictionary of paths that matched. Each entry is in the format:
-                *{'key': 'path'}*.
+        hash_dict_true (dict):
+            Dictionary of hashes to compare to.
+            Each entry should be:
+                {'key': ('filename', 'hash')}
+        dir_files_test (str):
+            Path to directory to compare hashes of files in.
+            Unused if paths_files_test is not None.
+        paths_files_test (list of str):
+            List of paths to files to compare hashes of.
+            Optional. dir_files_test is used if None.
+        verbose (bool):
+            Whether or not to print out failed comparisons.
+
+    Returns:
+        total_result (bool):
+            Whether or not all hashes were matched.
+        individual_results (list of bool):
+            Whether or not each hash was matched.
+        paths_matching (dict):
+            Dictionary of paths that matched.
+            Each entry is:
+                {'key': 'path'}
     """
     if paths_files_test is None:
         if dir_files_test is None:
@@ -2596,28 +1652,26 @@
 
 
 def extract_zip(
-    path_zip: str,
-    path_extract: Optional[str] = None,
-    verbose: bool = True,
-) -> List[str]:
+    path_zip,
+    path_extract=None,
+    verbose=True,
+):
     """
     Extracts a zip file.
     RH 2022
 
     Args:
-        path_zip (str): 
-            Path to the zip file.
-        path_extract (Optional[str]): 
-            Path (directory) to extract the zip file to.
-            If ``None``, extracts to the same directory as the zip file.
-            (Default is ``None``)
-        verbose (bool): 
-            Whether to print progress. (Default is ``True``)
-
-    Returns:
-        (List[str]): 
-            paths_extracted (List[str]):
-                List of paths to the extracted files.
+        path_zip (str):
+            Path to zip file.
+        path_extract (str):
+            Path (directory) to extract zip file to.
+            If None, extracts to the same directory as the zip file.
+        verbose (int):
+            Whether to print progress.
+
+    Returns:
+        paths_extracted (list):
+            List of paths to extracted files.
     """
     import zipfile
 
@@ -2637,1113 +1691,23 @@
 
 
 ######################################################################################################################################
-###################################################### PLOTTING HELPERS ##############################################################
-######################################################################################################################################
-
-
-def plot_image_grid(
-    images: Union[List[np.ndarray], np.ndarray], 
-    labels: Optional[List[str]] = None, 
-    grid_shape: Tuple[int, int] = (10,10), 
-    show_axis: str = 'off', 
-    cmap: Optional[str] = None, 
-    kwargs_subplots: Dict = {}, 
-    kwargs_imshow: Dict = {},
-) -> Tuple[plt.Figure, Union[np.ndarray, plt.Axes]]:
-    """
-    Plots a grid of images.
-    RH 2021
-
-    Args:
-        images (Union[List[np.ndarray], np.ndarray]): 
-            A list of images or a 3D array of images, where the first dimension is the number of images.
-        labels (Optional[List[str]]): 
-            A list of labels to be displayed in the grid. (Default is ``None``)
-        grid_shape (Tuple[int, int]): 
-            Shape of the grid. (Default is *(10,10)*)
-        show_axis (str): 
-            Whether to show axes or not. (Default is 'off')
-        cmap (Optional[str]): 
-            Colormap to use. (Default is ``None``)
-        kwargs_subplots (Dict): 
-            Keyword arguments for subplots. (Default is {})
-        kwargs_imshow (Dict): 
-            Keyword arguments for imshow. (Default is {})
-
-    Returns:
-        (Tuple[plt.Figure, Union[np.ndarray, plt.Axes]]): tuple containing:
-            fig (plt.Figure):
-                Figure object.
-            axs (Union[np.ndarray, plt.Axes]):
-                Axes object.
-    """
-    if cmap is None:
-        cmap = 'viridis'
-
-    fig, axs = plt.subplots(nrows=grid_shape[0], ncols=grid_shape[1], **kwargs_subplots)
-    axs_flat = axs.flatten(order='F') if isinstance(axs, np.ndarray) else [axs]
-    for ii, ax in enumerate(axs_flat[:len(images)]):
-        ax.imshow(images[ii], cmap=cmap, **kwargs_imshow);
-        if labels is not None:
-            ax.set_title(labels[ii]);
-        ax.axis(show_axis);
-    return fig, axs
-
-
-def rand_cmap(
-    nlabels: int, 
-    first_color_black: bool = False, 
-    last_color_black: bool = False,
-    verbose: bool = True,
-    under: List[float] = [0,0,0],
-    over: List[float] = [0.5,0.5,0.5],
-    bad: List[float] = [0.9,0.9,0.9],
-) -> object:
-    """
-    Creates a random colormap to be used with matplotlib. Useful for segmentation tasks.
-
-    Args:
-        nlabels (int):
-            Number of labels (size of colormap).
-        first_color_black (bool):
-            Option to use the first color as black. (Default is ``False``)
-        last_color_black (bool):
-            Option to use the last color as black. (Default is ``False``)
-        verbose (bool):
-            Prints the number of labels and shows the colormap if ``True``. 
-            (Default is ``True``)
-        under (List[float]):
-            RGB values to use for the 'under' threshold in the colormap. 
-            (Default is ``[0, 0, 0]``)
-        over (List[float]):
-            RGB values to use for the 'over' threshold in the colormap. 
-            (Default is ``[0.5, 0.5, 0.5]``)
-        bad (List[float]):
-            RGB values to use for 'bad' values in the colormap. 
-            (Default is ``[0.9, 0.9, 0.9]``)
-
-    Returns:
-        (LinearSegmentedColormap):
-            colormap (LinearSegmentedColormap):
-                Colormap for matplotlib.
-    """
-    from matplotlib.colors import LinearSegmentedColormap
-    import matplotlib.pyplot as plt
-    import numpy as np
-
-    assert nlabels > 0, 'Number of labels must be greater than 0'
-
-    if verbose:
-        print('Number of labels: ' + str(nlabels))
-
-    randRGBcolors = np.random.rand(nlabels, 3)
-    randRGBcolors = randRGBcolors / np.max(randRGBcolors, axis=1, keepdims=True)
-
-    if first_color_black:
-        randRGBcolors[0] = [0, 0, 0]
-
-    if last_color_black:
-        randRGBcolors[-1] = [0, 0, 0]
-
-    random_colormap = LinearSegmentedColormap.from_list('new_map', randRGBcolors, N=nlabels)
-
-    # Display colorbar
-    if verbose:
-        from matplotlib import colors, colorbar
-        fig, ax = plt.subplots(1, 1, figsize=(6, 0.5))
-
-        bounds = np.linspace(0, nlabels, nlabels + 1)
-        norm = colors.BoundaryNorm(bounds, nlabels)
-
-        cb = colorbar.ColorbarBase(ax, cmap=random_colormap, norm=norm, spacing='proportional', ticks=None,
-                                   boundaries=bounds, format='%1i', orientation=u'horizontal')
-
-    random_colormap.set_bad(bad)
-    random_colormap.set_over(over)
-    random_colormap.set_under(under)
-
-    return random_colormap
-
-
-def simple_cmap(
-    colors: List[List[float]] = [
-        [1,0,0],
-        [1,0.6,0],
-        [0.9,0.9,0],
-        [0.6,1,0],
-        [0,1,0],
-        [0,1,0.6],
-        [0,0.8,0.8],
-        [0,0.6,1],
-        [0,0,1],
-        [0.6,0,1],
-        [0.8,0,0.8],
-        [1,0,0.6],
-    ],
-    under: List[float] = [0,0,0],
-    over: List[float] = [0.5,0.5,0.5],
-    bad: List[float] = [0.9,0.9,0.9],
-    name: str = 'none',
-) -> object:
-    """
-    Creates a colormap from a sequence of RGB values. 
-    Borrowed with permission from Alex 
-    (https://gist.github.com/ahwillia/3e022cdd1fe82627cbf1f2e9e2ad80a7ex)
-
-    Args:
-        colors (List[List[float]]): 
-            List of RGB values. Each sub-list contains three float numbers 
-            representing an RGB color. (Default is list of RGB colors ranging from red to purple)
-        under (List[float]): 
-            RGB values for the colormap under range. 
-            (Default is ``[0,0,0]`` (black))
-        over (List[float]): 
-            RGB values for the colormap over range. 
-            (Default is ``[0.5,0.5,0.5]`` (grey))
-        bad (List[float]): 
-            RGB values for the colormap bad range. 
-            (Default is ``[0.9,0.9,0.9]`` (light grey))
-        name (str): 
-            Name of the colormap. (Default is 'none')
-
-    Returns:
-        (LinearSegmentedColormap): 
-            cmap (LinearSegmentedColormap): 
-                The generated colormap.
-
-    Example:
-        .. highlight:: python
-        .. code-block:: python
-
-            cmap = simple_cmap([(1,1,1), (1,0,0)]) # white to red colormap
-            cmap = simple_cmap(['w', 'r'])         # white to red colormap
-            cmap = simple_cmap(['r', 'b', 'r'])    # red to blue to red
-    """
-    from matplotlib.colors import LinearSegmentedColormap, colorConverter
-
-    # check inputs
-    n_colors = len(colors)
-    if n_colors <= 1:
-        raise ValueError('Must specify at least two colors')
-
-    # convert colors to rgb
-    colors = [colorConverter.to_rgb(c) for c in colors]
-
-    # set up colormap
-    r, g, b = colors[0]
-    cdict = {'red': [(0.0, r, r)], 'green': [(0.0, g, g)], 'blue': [(0.0, b, b)]}
-    for i, (r, g, b) in enumerate(colors[1:]):
-        idx = (i+1) / (n_colors-1)
-        cdict['red'].append((idx, r, r))
-        cdict['green'].append((idx, g, g))
-        cdict['blue'].append((idx, b, b))
-
-    cmap = LinearSegmentedColormap(name, {k: tuple(v) for k, v in cdict.items()})
-                                   
-    cmap.set_bad(bad)
-    cmap.set_over(over)
-    cmap.set_under(under)
-
-    return cmap
-
-<<<<<<< HEAD
-    hash_val = hasher.hexdigest()
-        
-    return hash_val
-    
-
-def get_dir_contents(
-    directory: str,
-) -> Tuple[List[str], List[str]]:
-    """
-    Retrieves the names of the folders and files in a directory (does not
-    include subdirectories).
-    RH 2021
-
-    Args:
-        directory (str):
-            The path to the directory.
-
-    Returns:
-        (tuple): tuple containing:
-            folders (List[str]):
-                A list of folder names.
-            files (List[str]):
-                A list of file names.
-    """
-    walk = os.walk(directory, followlinks=False)
-    folders = []
-    files = []
-    for ii,level in enumerate(walk):
-        folders, files = level[1:]
-        if ii==0:
-            break
-    return folders, files
-
-
-def compare_file_hashes(
-    hash_dict_true: Dict[str, Tuple[str, str]],
-    dir_files_test: Optional[str] = None,
-    paths_files_test: Optional[List[str]] = None,
-    verbose: bool = True,
-) -> Tuple[bool, Dict[str, bool], Dict[str, str]]:
-    """
-    Compares hashes of files in a directory or list of paths to provided hashes.
-    RH 2022
-
-    Args:
-        hash_dict_true (Dict[str, Tuple[str, str]]):
-            Dictionary of hashes to compare. Each entry should be in the format:
-            *{'key': ('filename', 'hash')}*.
-        dir_files_test (str): 
-            Path to directory containing the files to compare hashes. 
-            Unused if paths_files_test is not ``None``. (Optional)
-        paths_files_test (List[str]): 
-            List of paths to files to compare hashes. 
-            dir_files_test is used if ``None``. (Optional)
-        verbose (bool): 
-            If ``True``, failed comparisons are printed out. (Default is ``True``)
-
-    Returns:
-        (tuple): tuple containing:
-            total_result (bool):
-                ``True`` if all hashes match, ``False`` otherwise.
-            individual_results (Dict[str, bool]):
-                Dictionary indicating whether each hash matched.
-            paths_matching (Dict[str, str]):
-                Dictionary of paths that matched. Each entry is in the format:
-                *{'key': 'path'}*.
-=======
-
-class ImageLabeler:
-    """
-    A simple graphical interface for labeling image classes. Use this class with
-    a context manager to ensure the window is closed properly. The class
-    provides a tkinter window which displays images from a provided numpy array
-    one by one and lets you classify each image by pressing a key. The title of
-    the window is the image index. The classification label and image index are
-    stored as the ``self.labels_`` attribute and saved to a CSV file in
-    self.path_csv. 
-    RH 2023
-
-    Args:
-        image_array (np.ndarray): 
-            A numpy array of images. Either 3D: *(n_images, height, width)* or
-            4D: *(n_images, height, width, n_channels)*. Images should be scaled
-            between 0 and 255 and will be converted to uint8.
-        start_index (int): 
-            The index of the first image to display. (Default is *0*)
-        path_csv (str): 
-            Path to the CSV file for saving results. If ``None``, results will
-            not be saved.
-        save_csv (bool):
-            Whether to save the results to a CSV. (Default is ``True``)
-        resize_factor (float): 
-            A scaling factor for the fractional change in image size. (Default
-            is *1.0*)
-        normalize_images (bool):
-            Whether to normalize the images between min and max values. (Default
-            is ``True``)
-        verbose (bool):
-            Whether to print status updates. (Default is ``True``)
-        key_end (str): 
-            Key to press to end the session. (Default is ``'Escape'``)
-        key_prev (str):
-            Key to press to go back to the previous image. (Default is
-            ``'Left'``)
-        key_next (str):
-            Key to press to go to the next image. (Default is ``'Right'``)
-
-    Example:
-        .. highlight:: python
-        .. code-block:: python
-
-            with ImageLabeler(images, start_index=0, resize_factor=4.0,
-            key_end='Escape') as labeler:
-                labeler.run()
-            path_csv, labels = labeler.path_csv, labeler.labels_
-
-    Attributes:
-        image_array (np.ndarray):
-            A numpy array of images. Either 3D: *(n_images, height, width)* or
-            4D: *(n_images, height, width, n_channels)*. Images should be scaled
-            between 0 and 255 and will be converted to uint8.
-        start_index (int): 
-            The index of the first image to display. (Default is *0*)
-        path_csv (str): 
-            Path to the CSV file for saving results. If ``None``, results will
-            not be saved.
-        save_csv (bool):
-            Whether to save the results to a CSV. (Default is ``True``)
-        resize_factor (float): 
-            A scaling factor for the fractional change in image size. (Default
-            is *1.0*)
-        normalize_images (bool):
-            Whether to normalize the images between min and max values. (Default
-            is ``True``)
-        verbose (bool):
-            Whether to print status updates. (Default is ``True``)
-        key_end (str): 
-            Key to press to end the session. (Default is ``'Escape'``)
-        key_prev (str):
-            Key to press to go back to the previous image. (Default is
-            ``'Left'``)
-        key_next (str):
-            Key to press to go to the next image. (Default is ``'Right'``)
-        labels_ (list):
-            A list of tuples containing the image index and classification label
-            for each image. The list is saved to a CSV file in self.path_csv.
->>>>>>> 9a5bed45
-    """
-    def __init__(
-        self, 
-        image_array: np.ndarray, 
-        start_index: int=0,
-        path_csv: Optional[str] = None, 
-        save_csv: bool = True,
-        resize_factor: float = 10.0, 
-        normalize_images: bool = True,
-        verbose: bool = True,
-        key_end: str = 'Escape', 
-        key_prev: str = 'Left',
-        key_next: str = 'Right',
-    ) -> None:
-        """
-        Initializes the ImageLabeler with the given image array, csv path, and UI 
-        elements. Binds keys for classifying images and ending the session.
-        """
-        import tempfile
-        import datetime
-        ## Set attributes
-        self.images = image_array
-        self._resize_factor = resize_factor
-        self._index = start_index - 1  ## -1 because we increment before displaying
-        self.path_csv = path_csv if path_csv is not None else str(Path(tempfile.gettempdir()) / ('roicat_labels_' + datetime.datetime.now().strftime("%Y%m%d_%H%M%S") + '.csv'))
-        self._save_csv = save_csv
-        self.labels_ = {}
-        self._img_tk = None
-        self._key_end = key_end if key_end is not None else None
-        self._key_prev = key_prev if key_prev is not None else None
-        self._key_next = key_next if key_next is not None else None
-        self._normalize_images = normalize_images
-        self._verbose = verbose
-
-        self.__call__ = self.run
-        
-    def run(self):
-        """
-        Runs the image labeler. Opens a tkinter window and displays the first
-        image.
-        """
-        try:
-            self._root = tk.Tk()
-            self._img_label = tk.Label(self._root)
-            self._img_label.pack()
-
-            ## Bind keys
-            self._root.bind("<Key>", self.classify)
-            self._root.bind('<Key-' + self._key_end + '>', self.end_session) if self._key_end is not None else None
-            self._root.bind('<Key-' + self._key_prev + '>', self.prev_img) if self._key_prev is not None else None
-            self._root.bind('<Key-' + self._key_next + '>', self.next_img) if self._key_next is not None else None
-
-            ## Start the session
-            self.next_img()
-            self._root.mainloop()
-        except Exception as e:
-            warnings.warn('Error initializing image labeler: ' + str(e))
-
-    def __enter__(self):
-        return self
-    def __exit__(self, exc_type, exc_value, traceback):
-        self.end_session(None)
-
-    def next_img(self, event=None):
-        """Displays the next image in the array, and resizes the image."""
-        ## Display the image
-        ### End the session if there are no more images
-        self._index += 1
-        if self._index < len(self.images):
-            im = self.images[self._index]
-            im = (im / np.max(im)) * 255 if self._normalize_images else im
-            pil_img = PIL.Image.fromarray(np.uint8(im))  ## Convert to uint8 and PIL image
-            ## Resize image
-            width, height = pil_img.size
-            new_width = int(width * self._resize_factor)
-            new_height = int(height * self._resize_factor)
-            pil_img = pil_img.resize((new_width, new_height), resample=PIL.Image.LANCZOS)
-            ## Display image
-            self._img_tk = ImageTk.PhotoImage(pil_img)
-            self._img_label.image = self._img_tk  # keep a reference to the PhotoImage object
-            self._img_label.config(image=self._img_label.image)
-        else:
-            self.end_session(None)
-        
-        self._root.title(str(self._index))  # update the window title to the current image index
-
-    def prev_img(self, event=None):
-        """
-        Displays the previous image in the array.
-        """
-        self._index -= 2
-        self.next_img()
-
-    def classify(self, event):
-        """
-        Adds the current image index and pressed key as a label.
-        Then saves the results and moves to the next image.
-
-        Args:
-            event (tkinter.Event):
-                A tkinter event object.
-        """
-        label = event.char
-        if label != '':
-            print(f'Image {self._index}: {label}') if self._verbose else None
-            self.labels_.update({self._index: str(label)})  ## Store the label
-            self.save_classification() if self._save_csv else None ## Save the results
-            self.next_img()  ## Move to the next image
-
-    def end_session(self, event):
-        """
-        Ends the classification session by destroying the tkinter window.
-        """
-        self._img_tk = None
-        self._root.destroy() if self._root is not None else None
-        self._root = None
-        
-        import gc
-        gc.collect()
-        gc.collect()
-
-<<<<<<< HEAD
-def extract_zip(
-    path_zip: str,
-    path_extract: Optional[str] = None,
-    verbose: bool = True,
-) -> List[str]:
-    """
-    Extracts a zip file.
-    RH 2022
-
-    Args:
-        path_zip (str): 
-            Path to the zip file.
-        path_extract (Optional[str]): 
-            Path (directory) to extract the zip file to.
-            If ``None``, extracts to the same directory as the zip file.
-            (Default is ``None``)
-        verbose (bool): 
-            Whether to print progress. (Default is ``True``)
-
-    Returns:
-        (List[str]): 
-            paths_extracted (List[str]):
-                List of paths to the extracted files.
-=======
-    def save_classification(self):
-        """
-        Saves the classification results to a CSV file.
-        This function does not append, it overwrites the entire file.
-        The file contains two columns: 'image_index' and 'label'.
-        """
-        ## make directory if it doesn't exist
-        Path(self.path_csv).parent.mkdir(parents=True, exist_ok=True)
-        ## Save the results
-        with open(self.path_csv, 'w', newline='') as f:
-            writer = csv.writer(f)
-            writer.writerow(('image_index', 'label'))
-            writer.writerows(self.labels_.items())
-
-    def get_labels(self, kind: str = 'dict') -> Union[dict, List[Tuple[int, str]], dict]:
-        """
-        Returns the labels. The format of the output is determined by the ``kind`` parameter. 
-        If the labels dictionary is empty, returns ``None``. RH 2023
-
-        Args:
-            kind (str): 
-                The type of object to return. (Default is ``'dict'``) \n
-                * ``'dict'``: {idx: label, idx: label, ...}
-                * ``'list'``: [(idx, label), (idx, label), ...]
-                * ``'dataframe'``: {'index': [idx, idx, ...], 'label': [label, label, ...]}
-                  This can be converted to a pandas dataframe with:
-                  pd.DataFrame(self.get_labels('dataframe'))
-
-        Returns:
-            (Union[dict, List[Tuple[int, str]], dict]): 
-                Depending on the ``kind`` parameter, it returns either: \n
-                * dict: 
-                    A dictionary where keys are the image indices and values are
-                    the labels.
-                * List[Tuple[int, str]]: 
-                    A list of tuples, where each tuple contains an image index
-                    and a label.
-                * dict: 
-                    A dictionary with keys 'index' and 'label' where values are
-                    lists of indices and labels respectively.
-        """
-        ## if the dict is empty, return None
-        if len(self.labels_) == 0:
-            return None
-        
-        if kind == 'dict':
-            # out = dict(self.labels_)
-            # ## Check for duplicate indices
-            # if len(out) != len(self.labels_):
-            #     warnings.warn('Duplicate indices found in labels. Only the last label for each index is returned.')
-            # return out
-            return self.labels_
-        elif kind == 'list':
-            # return self.labels_
-            return self.labels_.items()
-        elif kind == 'dataframe':
-            # return {'index': np.array([x[0] for x in self.labels_], dtype=np.int64), 'label': np.array([x[1] for x in self.labels_])}
-            return {'index': np.array(list(self.labels_.keys()), dtype=np.int64), 'label': np.array(list(self.labels_.values()), dtype=str)}
-
-
-def export_svg_hv_bokeh(
-    obj: object, 
-    path_save: str
-) -> None:
->>>>>>> 9a5bed45
-    """
-    Saves a scatterplot from holoviews as an SVG file.
-    RH 2023
-
-    Args:
-        obj (object): 
-            Holoviews plot object.
-        path_save (str):
-            Path to save the SVG file.
-    """
-    import holoviews as hv
-    import bokeh
-    plot_state = hv.renderer('bokeh').get_plot(obj).state
-    plot_state.output_backend = 'svg'
-    bokeh.io.export_svgs(plot_state, filename=path_save)
-
-
-######################################################################################################################################
-###################################################### PLOTTING HELPERS ##############################################################
-######################################################################################################################################
-
-
-def plot_image_grid(
-    images: Union[List[np.ndarray], np.ndarray], 
-    labels: Optional[List[str]] = None, 
-    grid_shape: Tuple[int, int] = (10,10), 
-    show_axis: str = 'off', 
-    cmap: Optional[str] = None, 
-    kwargs_subplots: Dict = {}, 
-    kwargs_imshow: Dict = {},
-) -> Tuple[plt.Figure, Union[np.ndarray, plt.Axes]]:
-    """
-    Plots a grid of images.
-    RH 2021
-
-    Args:
-        images (Union[List[np.ndarray], np.ndarray]): 
-            A list of images or a 3D array of images, where the first dimension is the number of images.
-        labels (Optional[List[str]]): 
-            A list of labels to be displayed in the grid. (Default is ``None``)
-        grid_shape (Tuple[int, int]): 
-            Shape of the grid. (Default is *(10,10)*)
-        show_axis (str): 
-            Whether to show axes or not. (Default is 'off')
-        cmap (Optional[str]): 
-            Colormap to use. (Default is ``None``)
-        kwargs_subplots (Dict): 
-            Keyword arguments for subplots. (Default is {})
-        kwargs_imshow (Dict): 
-            Keyword arguments for imshow. (Default is {})
-
-    Returns:
-        (Tuple[plt.Figure, Union[np.ndarray, plt.Axes]]): tuple containing:
-            fig (plt.Figure):
-                Figure object.
-            axs (Union[np.ndarray, plt.Axes]):
-                Axes object.
-    """
-    if cmap is None:
-        cmap = 'viridis'
-
-    fig, axs = plt.subplots(nrows=grid_shape[0], ncols=grid_shape[1], **kwargs_subplots)
-    axs_flat = axs.flatten(order='F') if isinstance(axs, np.ndarray) else [axs]
-    for ii, ax in enumerate(axs_flat[:len(images)]):
-        ax.imshow(images[ii], cmap=cmap, **kwargs_imshow);
-        if labels is not None:
-            ax.set_title(labels[ii]);
-        ax.axis(show_axis);
-    return fig, axs
-
-
-def rand_cmap(
-    nlabels: int, 
-    first_color_black: bool = False, 
-    last_color_black: bool = False,
-    verbose: bool = True,
-    under: List[float] = [0,0,0],
-    over: List[float] = [0.5,0.5,0.5],
-    bad: List[float] = [0.9,0.9,0.9],
-) -> object:
-    """
-    Creates a random colormap to be used with matplotlib. Useful for segmentation tasks.
-
-    Args:
-        nlabels (int):
-            Number of labels (size of colormap).
-        first_color_black (bool):
-            Option to use the first color as black. (Default is ``False``)
-        last_color_black (bool):
-            Option to use the last color as black. (Default is ``False``)
-        verbose (bool):
-            Prints the number of labels and shows the colormap if ``True``. 
-            (Default is ``True``)
-        under (List[float]):
-            RGB values to use for the 'under' threshold in the colormap. 
-            (Default is ``[0, 0, 0]``)
-        over (List[float]):
-            RGB values to use for the 'over' threshold in the colormap. 
-            (Default is ``[0.5, 0.5, 0.5]``)
-        bad (List[float]):
-            RGB values to use for 'bad' values in the colormap. 
-            (Default is ``[0.9, 0.9, 0.9]``)
-
-    Returns:
-        (LinearSegmentedColormap):
-            colormap (LinearSegmentedColormap):
-                Colormap for matplotlib.
-    """
-    from matplotlib.colors import LinearSegmentedColormap
-    import matplotlib.pyplot as plt
-    import numpy as np
-
-    assert nlabels > 0, 'Number of labels must be greater than 0'
-
-    if verbose:
-        print('Number of labels: ' + str(nlabels))
-
-    randRGBcolors = np.random.rand(nlabels, 3)
-    randRGBcolors = randRGBcolors / np.max(randRGBcolors, axis=1, keepdims=True)
-
-    if first_color_black:
-        randRGBcolors[0] = [0, 0, 0]
-
-    if last_color_black:
-        randRGBcolors[-1] = [0, 0, 0]
-
-    random_colormap = LinearSegmentedColormap.from_list('new_map', randRGBcolors, N=nlabels)
-
-    # Display colorbar
-    if verbose:
-        from matplotlib import colors, colorbar
-        fig, ax = plt.subplots(1, 1, figsize=(6, 0.5))
-
-        bounds = np.linspace(0, nlabels, nlabels + 1)
-        norm = colors.BoundaryNorm(bounds, nlabels)
-
-        cb = colorbar.ColorbarBase(ax, cmap=random_colormap, norm=norm, spacing='proportional', ticks=None,
-                                   boundaries=bounds, format='%1i', orientation=u'horizontal')
-
-    random_colormap.set_bad(bad)
-    random_colormap.set_over(over)
-    random_colormap.set_under(under)
-
-    return random_colormap
-
-
-def simple_cmap(
-    colors: List[List[float]] = [
-        [1,0,0],
-        [1,0.6,0],
-        [0.9,0.9,0],
-        [0.6,1,0],
-        [0,1,0],
-        [0,1,0.6],
-        [0,0.8,0.8],
-        [0,0.6,1],
-        [0,0,1],
-        [0.6,0,1],
-        [0.8,0,0.8],
-        [1,0,0.6],
-    ],
-    under: List[float] = [0,0,0],
-    over: List[float] = [0.5,0.5,0.5],
-    bad: List[float] = [0.9,0.9,0.9],
-    name: str = 'none',
-) -> object:
-    """
-    Creates a colormap from a sequence of RGB values. 
-    Borrowed with permission from Alex 
-    (https://gist.github.com/ahwillia/3e022cdd1fe82627cbf1f2e9e2ad80a7ex)
-
-    Args:
-        colors (List[List[float]]): 
-            List of RGB values. Each sub-list contains three float numbers 
-            representing an RGB color. (Default is list of RGB colors ranging from red to purple)
-        under (List[float]): 
-            RGB values for the colormap under range. 
-            (Default is ``[0,0,0]`` (black))
-        over (List[float]): 
-            RGB values for the colormap over range. 
-            (Default is ``[0.5,0.5,0.5]`` (grey))
-        bad (List[float]): 
-            RGB values for the colormap bad range. 
-            (Default is ``[0.9,0.9,0.9]`` (light grey))
-        name (str): 
-            Name of the colormap. (Default is 'none')
-
-    Returns:
-        (LinearSegmentedColormap): 
-            cmap (LinearSegmentedColormap): 
-                The generated colormap.
-
-    Example:
-        .. highlight:: python
-        .. code-block:: python
-
-            cmap = simple_cmap([(1,1,1), (1,0,0)]) # white to red colormap
-            cmap = simple_cmap(['w', 'r'])         # white to red colormap
-            cmap = simple_cmap(['r', 'b', 'r'])    # red to blue to red
-    """
-    from matplotlib.colors import LinearSegmentedColormap, colorConverter
-
-    # check inputs
-    n_colors = len(colors)
-    if n_colors <= 1:
-        raise ValueError('Must specify at least two colors')
-
-    # convert colors to rgb
-    colors = [colorConverter.to_rgb(c) for c in colors]
-
-    # set up colormap
-    r, g, b = colors[0]
-    cdict = {'red': [(0.0, r, r)], 'green': [(0.0, g, g)], 'blue': [(0.0, b, b)]}
-    for i, (r, g, b) in enumerate(colors[1:]):
-        idx = (i+1) / (n_colors-1)
-        cdict['red'].append((idx, r, r))
-        cdict['green'].append((idx, g, g))
-        cdict['blue'].append((idx, b, b))
-
-    cmap = LinearSegmentedColormap(name, {k: tuple(v) for k, v in cdict.items()})
-                                   
-    cmap.set_bad(bad)
-    cmap.set_over(over)
-    cmap.set_under(under)
-
-    return cmap
-
-
-class ImageLabeler:
-    """
-    A simple graphical interface for labeling image classes. Use this class with
-    a context manager to ensure the window is closed properly. The class
-    provides a tkinter window which displays images from a provided numpy array
-    one by one and lets you classify each image by pressing a key. The title of
-    the window is the image index. The classification label and image index are
-    stored as the ``self.labels_`` attribute and saved to a CSV file in
-    self.path_csv. 
-    RH 2023
-
-    Args:
-        image_array (np.ndarray): 
-            A numpy array of images. Either 3D: *(n_images, height, width)* or
-            4D: *(n_images, height, width, n_channels)*. Images should be scaled
-            between 0 and 255 and will be converted to uint8.
-        start_index (int): 
-            The index of the first image to display. (Default is *0*)
-        path_csv (str): 
-            Path to the CSV file for saving results. If ``None``, results will
-            not be saved.
-        save_csv (bool):
-            Whether to save the results to a CSV. (Default is ``True``)
-        resize_factor (float): 
-            A scaling factor for the fractional change in image size. (Default
-            is *1.0*)
-        normalize_images (bool):
-            Whether to normalize the images between min and max values. (Default
-            is ``True``)
-        verbose (bool):
-            Whether to print status updates. (Default is ``True``)
-        key_end (str): 
-            Key to press to end the session. (Default is ``'Escape'``)
-        key_prev (str):
-            Key to press to go back to the previous image. (Default is
-            ``'Left'``)
-        key_next (str):
-            Key to press to go to the next image. (Default is ``'Right'``)
-
-    Example:
-        .. highlight:: python
-        .. code-block:: python
-
-            with ImageLabeler(images, start_index=0, resize_factor=4.0,
-            key_end='Escape') as labeler:
-                labeler.run()
-            path_csv, labels = labeler.path_csv, labeler.labels_
-
-    Attributes:
-        image_array (np.ndarray):
-            A numpy array of images. Either 3D: *(n_images, height, width)* or
-            4D: *(n_images, height, width, n_channels)*. Images should be scaled
-            between 0 and 255 and will be converted to uint8.
-        start_index (int): 
-            The index of the first image to display. (Default is *0*)
-        path_csv (str): 
-            Path to the CSV file for saving results. If ``None``, results will
-            not be saved.
-        save_csv (bool):
-            Whether to save the results to a CSV. (Default is ``True``)
-        resize_factor (float): 
-            A scaling factor for the fractional change in image size. (Default
-            is *1.0*)
-        normalize_images (bool):
-            Whether to normalize the images between min and max values. (Default
-            is ``True``)
-        verbose (bool):
-            Whether to print status updates. (Default is ``True``)
-        key_end (str): 
-            Key to press to end the session. (Default is ``'Escape'``)
-        key_prev (str):
-            Key to press to go back to the previous image. (Default is
-            ``'Left'``)
-        key_next (str):
-            Key to press to go to the next image. (Default is ``'Right'``)
-        labels_ (list):
-            A list of tuples containing the image index and classification label
-            for each image. The list is saved to a CSV file in self.path_csv.
-    """
-    def __init__(
-        self, 
-        image_array: np.ndarray, 
-        start_index: int=0,
-        path_csv: Optional[str] = None, 
-        save_csv: bool = True,
-        resize_factor: float = 10.0, 
-        normalize_images: bool = True,
-        verbose: bool = True,
-        key_end: str = 'Escape', 
-        key_prev: str = 'Left',
-        key_next: str = 'Right',
-    ) -> None:
-        """
-        Initializes the ImageLabeler with the given image array, csv path, and UI 
-        elements. Binds keys for classifying images and ending the session.
-        """
-        import tempfile
-        import datetime
-        ## Set attributes
-        self.images = image_array
-        self._resize_factor = resize_factor
-        self._index = start_index - 1  ## -1 because we increment before displaying
-        self.path_csv = path_csv if path_csv is not None else str(Path(tempfile.gettempdir()) / ('roicat_labels_' + datetime.datetime.now().strftime("%Y%m%d_%H%M%S") + '.csv'))
-        self._save_csv = save_csv
-        self.labels_ = {}
-        self._img_tk = None
-        self._key_end = key_end if key_end is not None else None
-        self._key_prev = key_prev if key_prev is not None else None
-        self._key_next = key_next if key_next is not None else None
-        self._normalize_images = normalize_images
-        self._verbose = verbose
-
-        self.__call__ = self.run
-        
-    def run(self):
-        """
-        Runs the image labeler. Opens a tkinter window and displays the first
-        image.
-        """
-        try:
-            self._root = tk.Tk()
-            self._img_label = tk.Label(self._root)
-            self._img_label.pack()
-
-            ## Bind keys
-            self._root.bind("<Key>", self.classify)
-            self._root.bind('<Key-' + self._key_end + '>', self.end_session) if self._key_end is not None else None
-            self._root.bind('<Key-' + self._key_prev + '>', self.prev_img) if self._key_prev is not None else None
-            self._root.bind('<Key-' + self._key_next + '>', self.next_img) if self._key_next is not None else None
-
-            ## Start the session
-            self.next_img()
-            self._root.mainloop()
-        except Exception as e:
-            warnings.warn('Error initializing image labeler: ' + str(e))
-
-    def __enter__(self):
-        return self
-    def __exit__(self, exc_type, exc_value, traceback):
-        self.end_session(None)
-
-    def next_img(self, event=None):
-        """Displays the next image in the array, and resizes the image."""
-        ## Display the image
-        ### End the session if there are no more images
-        self._index += 1
-        if self._index < len(self.images):
-            im = self.images[self._index]
-            im = (im / np.max(im)) * 255 if self._normalize_images else im
-            pil_img = PIL.Image.fromarray(np.uint8(im))  ## Convert to uint8 and PIL image
-            ## Resize image
-            width, height = pil_img.size
-            new_width = int(width * self._resize_factor)
-            new_height = int(height * self._resize_factor)
-            pil_img = pil_img.resize((new_width, new_height), resample=PIL.Image.LANCZOS)
-            ## Display image
-            self._img_tk = ImageTk.PhotoImage(pil_img)
-            self._img_label.image = self._img_tk  # keep a reference to the PhotoImage object
-            self._img_label.config(image=self._img_label.image)
-        else:
-            self.end_session(None)
-        
-        self._root.title(str(self._index))  # update the window title to the current image index
-
-    def prev_img(self, event=None):
-        """
-        Displays the previous image in the array.
-        """
-        self._index -= 2
-        self.next_img()
-
-    def classify(self, event):
-        """
-        Adds the current image index and pressed key as a label.
-        Then saves the results and moves to the next image.
-
-        Args:
-            event (tkinter.Event):
-                A tkinter event object.
-        """
-        label = event.char
-        if label != '':
-            print(f'Image {self._index}: {label}') if self._verbose else None
-            self.labels_.update({self._index: str(label)})  ## Store the label
-            self.save_classification() if self._save_csv else None ## Save the results
-            self.next_img()  ## Move to the next image
-
-    def end_session(self, event):
-        """
-        Ends the classification session by destroying the tkinter window.
-        """
-        self._img_tk = None
-        self._root.destroy() if self._root is not None else None
-        self._root = None
-        
-        import gc
-        gc.collect()
-        gc.collect()
-
-    def save_classification(self):
-        """
-        Saves the classification results to a CSV file.
-        This function does not append, it overwrites the entire file.
-        The file contains two columns: 'image_index' and 'label'.
-        """
-        ## make directory if it doesn't exist
-        Path(self.path_csv).parent.mkdir(parents=True, exist_ok=True)
-        ## Save the results
-        with open(self.path_csv, 'w', newline='') as f:
-            writer = csv.writer(f)
-            writer.writerow(('image_index', 'label'))
-            writer.writerows(self.labels_.items())
-
-    def get_labels(self, kind: str = 'dict') -> Union[dict, List[Tuple[int, str]], dict]:
-        """
-        Returns the labels. The format of the output is determined by the ``kind`` parameter. 
-        If the labels dictionary is empty, returns ``None``. RH 2023
-
-        Args:
-            kind (str): 
-                The type of object to return. (Default is ``'dict'``) \n
-                * ``'dict'``: {idx: label, idx: label, ...}
-                * ``'list'``: [(idx, label), (idx, label), ...]
-                * ``'dataframe'``: {'index': [idx, idx, ...], 'label': [label, label, ...]}
-                  This can be converted to a pandas dataframe with:
-                  pd.DataFrame(self.get_labels('dataframe'))
-
-        Returns:
-            (Union[dict, List[Tuple[int, str]], dict]): 
-                Depending on the ``kind`` parameter, it returns either: \n
-                * dict: 
-                    A dictionary where keys are the image indices and values are
-                    the labels.
-                * List[Tuple[int, str]]: 
-                    A list of tuples, where each tuple contains an image index
-                    and a label.
-                * dict: 
-                    A dictionary with keys 'index' and 'label' where values are
-                    lists of indices and labels respectively.
-        """
-        ## if the dict is empty, return None
-        if len(self.labels_) == 0:
-            return None
-        
-        if kind == 'dict':
-            # out = dict(self.labels_)
-            # ## Check for duplicate indices
-            # if len(out) != len(self.labels_):
-            #     warnings.warn('Duplicate indices found in labels. Only the last label for each index is returned.')
-            # return out
-            return self.labels_
-        elif kind == 'list':
-            # return self.labels_
-            return self.labels_.items()
-        elif kind == 'dataframe':
-            # return {'index': np.array([x[0] for x in self.labels_], dtype=np.int64), 'label': np.array([x[1] for x in self.labels_])}
-            return {'index': np.array(list(self.labels_.keys()), dtype=np.int64), 'label': np.array(list(self.labels_.values()), dtype=str)}
-
-
-def export_svg_hv_bokeh(
-    obj: object, 
-    path_save: str
-) -> None:
-    """
-    Saves a scatterplot from holoviews as an SVG file.
-    RH 2023
-
-    Args:
-        obj (object): 
-            Holoviews plot object.
-        path_save (str):
-            Path to save the SVG file.
-    """
-    import holoviews as hv
-    import bokeh
-    plot_state = hv.renderer('bokeh').get_plot(obj).state
-    plot_state.output_backend = 'svg'
-    bokeh.io.export_svgs(plot_state, filename=path_save)
-
-
-######################################################################################################################################
 ######################################################## H5 HANDLING #################################################################
 ######################################################################################################################################
 
 ## below is actually 'simple_load' from h5_handling
-def h5_load(
-    filepath: Union[str, Path],
-    return_dict: bool = True,
-    verbose: bool = False
-) -> Union[dict, object]:
-    """
-    Returns a dictionary or an H5PY object from a given HDF file.
+def h5_load(filepath, return_dict=True, verbose=False):
+    """
+    Returns a dictionary object containing the groups
+    as keys and the datasets as values from
+    given hdf file.
     RH 2023
 
     Args:
-        filepath (Union[str, Path]): 
-            Full pathname of the file to read.
+        filepath (string or Path): 
+            Full path name of file to read.
         return_dict (bool):
-            Whether or not to return a dict object. (Default is ``True``). \n
-            * ``True``: a dict object is returned. 
-            * ``False``: an H5PY object is returned.
-        verbose (bool): 
-            Whether to print detailed information during the execution. (Default
-            is ``False``)
-
-    Returns:
-        (Union[dict, object]): 
-            result (Union[dict, object]):
-                Either a dictionary containing the groups as keys and the
-                datasets as values from the HDF file or an H5PY object,
-                depending on the ``return_dict`` parameter.
+            Whether or not to return a dict object (True)
+            or an h5py object (False)
     """
     import h5py
     if return_dict:
@@ -3769,44 +1733,31 @@
     else:
         return h5py.File(filepath, 'r')
     
-def show_item_tree(
-    hObj: Optional[Union[object, dict]] = None, 
-    path: Optional[Union[str, Path]] = None, 
-    depth: Optional[int] = None, 
-    show_metadata: bool = True, 
-    print_metadata: bool = False, 
-    indent_level: int = 0
-) -> None:
+def show_item_tree(hObj=None , path=None, depth=None, show_metadata=True, print_metadata=False, indent_level=0):
     '''
-    Recursively displays all the items and groups in an HDF5 object or Python dictionary.
+    Recursive function that displays all the items 
+     and groups in an h5 object or python dict
     RH 2021
 
     Args:
-        hObj (Optional[Union[object, dict]]):
-            Hierarchical object, which can be an HDF5 object or a Python
-            dictionary. (Default is ``None``)
-        path (Optional[Union[str, Path]]): 
-            If not ``None``, then the path to the HDF5 object is used instead of
-            ``hObj``. (Default is ``None``)
-        depth (Optional[int]):
-            How many levels deep to show the tree. (Default is ``None`` which
-            shows all levels)
+        hObj:
+            'hierarchical Object'. hdf5 object OR python dictionary
+        path (Path or string):
+            If not None, then path to h5 object is used instead of hObj
+        depth (int):
+            how many levels deep to show the tree
         show_metadata (bool): 
-            Whether or not to list metadata with items. (Default is ``True``)
+            whether or not to list metadata with items
         print_metadata (bool): 
-            Whether or not to show values of metadata items. (Default is
-            ``False``)
-        indent_level (int):
-            Used internally to the function. User should leave this as the
-            default. (Default is *0*)
-
-    Example:
-        .. highlight:: python
-        .. code-block:: python
-
-            import h5py
-            with h5py.File('test.h5', 'r') as f:
-                show_item_tree(f)
+            whether or not to show values of metadata items
+        indent_level: 
+            used internally to function. User should leave blank
+
+    ##############
+    
+    example usage:
+        with h5py.File(path , 'r') as f:
+            h5_handling.show_item_tree(f)
     '''
     import h5py
     if depth is None:
@@ -3848,68 +1799,66 @@
 ######################################################################################################################################
 
 def torch_pca(
-    X_in: Union[torch.Tensor, np.ndarray], 
-    device: str = 'cpu', 
-    mean_sub: bool = True, 
-    zscore: bool = False, 
-    rank: Optional[int] = None, 
-    return_cpu: bool = True, 
-    return_numpy: bool = False,
-) -> Tuple[Union[torch.Tensor, np.ndarray], Union[torch.Tensor, np.ndarray], Union[torch.Tensor, np.ndarray], Union[torch.Tensor, np.ndarray]]:
-    """
-    Conducts Principal Components Analysis using the Pytorch library. This
-    function can run on either CPU or GPU devices. 
+    X_in, 
+    device='cpu', 
+    mean_sub=True, 
+    zscore=False, 
+    rank=None, 
+    return_cpu=True, 
+    return_numpy=False
+):
+    """
+    Principal Components Analysis for PyTorch.
+    If using GPU, then call torch.cuda.empty_cache() after.
     RH 2021
 
     Args:
-        X_in (Union[torch.Tensor, np.ndarray]):
-            The data to be decomposed. This should be a 2-D array, with columns
-            representing features and rows representing samples. PCA is
-            performed column-wise.
+        X_in (torch.Tensor or np.ndarray):
+            Data to be decomposed.
+            2-D array. Columns are features, rows are samples.
+            PCA will be performed column-wise.
         device (str):
-            The device to use for computation, e.g., 'cuda' or 'cpu'. (Default
-            is ``'cpu'``)
+            Device to use. ie 'cuda' or 'cpu'. Use a function 
+             torch_helpers.set_device() to get.
         mean_sub (bool):
-            If ``True``, subtract the mean ('center') from the columns. (Default
-            is ``True``)
+            Whether or not to mean subtract ('center') the 
+             columns.
         zscore (bool):
-            If ``True``, z-score the columns. This is equivalent to conducting
-            PCA on the correlation-matrix. (Default is ``False``)
+            Whether or not to z-score the columns. This is 
+             equivalent to doing PCA on the correlation-matrix.
         rank (int):
-            Maximum estimated rank of the decomposition. If ``None``, then the
-            rank is assumed to be X.shape[1]. (Default is ``None``)
+            Maximum estimated rank of decomposition. If None,
+             then rank is X.shape[1]
         return_cpu (bool):  
-            (Default is ``True``) \n
-            * ``True``, all outputs are forced to be on the 'cpu' device.
-            * ``False``, and device is not 'cpu', then the returns will be on the
-              provided device.
+            Whether or not to force returns/outputs to be on 
+             the 'cpu' device. If False, and device!='cpu',
+             then returns will be on device.
         return_numpy (bool):
-            If ``True``, all outputs are forced to be of type numpy.ndarray.
-            (Default is ``False``)
-
-    Returns:
-        (tuple): tuple containing:
-            components (torch.Tensor or np.ndarray):
-                The components of the decomposition, represented as a 2-D array.
-                Each column is a component vector and each row is a feature
-                weight.
-            scores (torch.Tensor or np.ndarray):
-                The scores of the decomposition, represented as a 2-D array.
-                Each column is a score vector and each row is a sample weight.
-            singVals (torch.Tensor or np.ndarray):
-                The singular values of the decomposition, represented as a 1-D
-                array. Each element is a singular value.
-            EVR (torch.Tensor or np.ndarray):
-                The explained variance ratio of each component, represented as a
-                1-D array. Each element is the explained variance ratio of the
-                corresponding component.
-                
-    Example:
-        .. highlight:: python
-        .. code-block:: python
-
-            components, scores, singVals, EVR = torch_pca(X_in)
-    """
+            Whether or not to force returns/outputs to be
+             numpy.ndarray type.
+
+    Returns:
+        components (torch.Tensor or np.ndarray):
+            The components of the decomposition. 
+            2-D array.
+            Each column is a component vector. Each row is a 
+             feature weight.
+        scores (torch.Tensor or np.ndarray):
+            The scores of the decomposition.
+            2-D array.
+            Each column is a score vector. Each row is a 
+             sample weight.
+        singVals (torch.Tensor or np.ndarray):
+            The singular values of the decomposition.
+            1-D array.
+            Each element is a singular value.
+        EVR (torch.Tensor or np.ndarray):
+            The explained variance ratio of each component.
+            1-D array.
+            Each element is the explained variance ratio of
+             the corresponding component.
+    """
+    
     if isinstance(X_in, torch.Tensor) == False:
         X = torch.from_numpy(X_in).to(device)
     elif X_in.device != device:
@@ -3954,141 +1903,39 @@
 
 
 ######################################################################################################################################
-############################################################ VIDEO ###################################################################
-######################################################################################################################################
-
-
-def grayscale_to_rgb(
-    array: Union[np.ndarray, torch.Tensor, List]
-) -> Union[np.ndarray, torch.Tensor]:
-    """
-    Converts a grayscale image (2D array) or movie (3D array) to RGB (3D or 4D
-    array).
-
-    RH 2023
-
-    Args:
-        array (Union[np.ndarray, torch.Tensor, list]):
-            The 2D or 3D array of grayscale images.
-
-    Returns:
-        (Union[np.ndarray, torch.Tensor]):
-            array (Union[np.ndarray, torch.Tensor]):
-                The converted 3D or 4D array of RGB images.
-    """
-    if isinstance(array, list):
-        if isinstance(array[0], np.ndarray):
-            array = np.stack(array, axis=0)
-        elif isinstance(array[0], torch.Tensor):
-            array = torch.stack(array, axis=0)
-        else:
-            raise Exception(f'Failed to convert list of type {type(array[0])} to array')
-    if isinstance(array, np.ndarray):
-        return np.stack([array, array, array], axis=-1)
-    elif isinstance(array, torch.Tensor):
-        return torch.stack([array, array, array], dim=-1)
-    
-
-
-def save_gif(
-    array: Union[np.ndarray, List], 
-    path: str, 
-    frameRate: float = 5.0, 
-    loop: int = 0, 
-    # backend='PIL', 
-    kwargs_backend: Dict = {},
-):
-    """
-    Saves an array of images as a gif.
-    RH 2023
-
-    Args:
-        array (Union[np.ndarray, list]):
-            The 3D (grayscale) or 4D (color) array of images. \n
-            * If dtype is ``float`` type, then scale is from 0 to 1.
-            * If dtype is ``int``, then scale is from 0 to 255.
-        path (str):
-            The path where the gif is saved.
-        frameRate (float):
-            The frame rate of the gif. (Default is ``5.0``)
-        loop (int):
-            The number of times to loop the gif. (Default is ``0``) \n
-            * 0 means loop forever
-            * 1 means play once
-            * 2 means play twice (loop once)
-            * etc.
-        # backend (str):
-        #     Which backend to use.
-        #     Options: 'imageio' or 'PIL'
-        kwargs_backend (Dict):
-            The keyword arguments for the backend.
-    """
-    array = np.stack(array, axis=0) if isinstance(array, list) else array
-    array = grayscale_to_rgb(array) if array.ndim == 3 else array
-    if np.issubdtype(array.dtype, np.floating):
-        array = (array*255).astype('uint8')
-    
-    kwargs_backend.update({'loop': loop} if loop != 1 else {})
-
-    # if backend == 'imageio':
-    #     import imageio
-    #     imageio.mimsave(
-    #         path, 
-    #         array, 
-    #         format='GIF',
-    #         duration=1000/frameRate, 
-    #         **kwargs_backend,
-    #     )
-    # elif backend == 'PIL':
-    from PIL import Image
-    frames = [Image.fromarray(array[i_frame]) for i_frame in range(array.shape[0])]
-    frames[0].save(
-        path, 
-        format='GIF', 
-        append_images=frames[1:], 
-        save_all=True, 
-        duration=1000/frameRate, 
-        **kwargs_backend,
-    )
-    # else:
-    #     raise Exception(f'Unsupported backend {backend}')
-
-
-######################################################################################################################################
 ###################################################### IMAGE_PROCESSING ##############################################################
 ######################################################################################################################################
 
 
 def mask_image_border(
-    im: np.ndarray, 
-    border_outer: Optional[Union[int, Tuple[int, int, int, int]]] = None, 
-    border_inner: Optional[int] = None, 
-    mask_value: float = 0,
-) -> np.ndarray:
-    """
-    Masks an image within specified outer and inner borders.
+    im, 
+    border_outer=None, 
+    border_inner=None, 
+    mask_value=0
+):
+    """
+    Mask an image with a border.
     RH 2022
 
     Args:
         im (np.ndarray):
-            Input image of shape: *(height, width)*.
-        border_outer (Union[int, tuple[int, int, int, int], None]):
-            Number of pixels along the border to mask. If ``None``, the border
-            is not masked. If an int is provided, all borders are equally
-            masked. If a tuple of ints is provided, borders are masked in the
-            order: *(top, bottom, left, right)*. (Default is ``None``)
-        border_inner (int, Optional):
-            Number of pixels in the center to mask. Will be a square with side
-            length equal to this value. (Default is ``None``)
+            Input image.
+        border_outer (int or tuple(int)):
+            Outer border width.
+            Number of pixels along the border to mask.
+            If None, don't mask the border.
+            If tuple of ints, then (top, bottom, left, right).
+        border_inner (int):
+            Inner border width.
+            Number of pixels in the center to mask. Will be a square.
+            Value is the edge length of the center square.
         mask_value (float):
-            Value to replace the masked pixels with. (Default is *0*)
-
-    Returns:
-        (np.ndarray):
-            im_out (np.ndarray):
-                Masked output image.
-    """
-
+            Value to mask with.
+    
+    Returns:
+        im_out (np.ndarray):
+            Output image.
+    """
     ## Find the center of the image
     height, width = im.shape
     center_y = cy = int(np.floor(height/2))
@@ -4114,43 +1961,35 @@
 
 
 def make_Fourier_mask(
-    frame_shape_y_x: Tuple[int, int] = (512,512),
-    bandpass_spatialFs_bounds: List[float] = [1/128, 1/3],
-    order_butter: int = 5,
-    mask: Optional[Union[np.ndarray, torch.Tensor]] = None,
-    dtype_fft: object = torch.complex64,
-    plot_pref: bool = False,
-    verbose: bool = False,
-) -> torch.Tensor:
-    """
-    Generates a Fourier domain mask for phase correlation, primarily used in
-    BWAIN.
-
-    Args:
-        frame_shape_y_x (Tuple[int, int]):
-            Shape of the images that will be processed through this function.
-            (Default is *(512, 512)*)
-        bandpass_spatialFs_bounds (List[float]): 
-            Specifies the lowcut and highcut in spatial frequency for the
-            butterworth filter. (Default is *[1/128, 1/3]*)
+    frame_shape_y_x=(512,512),
+    bandpass_spatialFs_bounds=[1/128, 1/3],
+    order_butter=5,
+    mask=None,
+    dtype_fft=torch.complex64,
+    plot_pref=False,
+    verbose=False,
+):
+    """
+    Make a Fourier domain mask for the phase correlation.
+    Used in BWAIN.
+
+    Args:
+        frame_shape_y_x (Tuple[int]):
+            Shape of the images that will be passed through
+                this class.
+        bandpass_spatialFs_bounds (tuple): 
+            (lowcut, highcut) in spatial frequency
+            A butterworth filter is used to make the mask.
         order_butter (int):
-            Order of the butterworth filter. (Default is *5*)
-        mask (Union[np.ndarray, torch.Tensor, None]):
-            If not ``None``, this mask is used instead of creating a new one.
-            (Default is ``None``)
-        dtype_fft (object):
-            Data type for the Fourier transform, default is ``torch.complex64``.
+            Order of the butterworth filter.
+        mask (np.ndarray):
+            If not None, use this mask instead of making one.
         plot_pref (bool):
-            If ``True``, the absolute value of the mask is plotted. (Default is
-            ``False``)
-        verbose (bool):
-            If ``True``, enables the print statements for debugging. (Default is
-            ``False``)
-
-    Returns:
-        (torch.Tensor):
-            mask_fft (torch.Tensor):
-                The generated mask in the Fourier domain.
+            If True, plot the absolute value of the mask.
+
+    Returns:
+        mask_fft (torch.Tensor):
+            Mask in the Fourier domain.
     """
     get_nd_butterworth_filter
 
@@ -4201,42 +2040,28 @@
     return mask_fftshift
 
 ## Fixed the indexing because the skimage nerds drink too much coffee. RH.
-def get_nd_butterworth_filter(
-    shape: Tuple[int, ...], 
-    factor: float, 
-    order: float, 
-    high_pass: bool, 
-    real: bool,
-    dtype: np.dtype = np.float64, 
-    squared_butterworth: bool = True
-) -> np.ndarray:
-    """
-    Creates an N-dimensional Butterworth mask for an FFT.
-
-    Args:
-        shape (Tuple[int, ...]): 
-            Shape of the n-dimensional FFT and mask.
-        factor (float): 
-            Fraction of mask dimensions where the cutoff should be.
-        order (float): 
-            Controls the slope in the cutoff region.
-        high_pass (bool): 
-            Whether the filter is high pass (low frequencies attenuated) or low
-            pass (high frequencies are attenuated).
-        real (bool): 
-            Whether the FFT is of a real (``True``) or complex (``False``)
-            image.
-        dtype (np.dtype): 
-            The desired output data type of the Butterworth filter. (Default is
-            ``np.float64``)
-        squared_butterworth (bool): 
-            If ``True``, the square of the Butterworth filter is used. (Default
-            is ``True``)
-
-    Returns:
-        (np.ndarray): 
-            wfilt (np.ndarray): 
-                The FFT mask.
+def get_nd_butterworth_filter(shape, factor, order, high_pass, real,
+                               dtype=np.float64, squared_butterworth=True):
+    """Create a N-dimensional Butterworth mask for an FFT
+    Parameters
+    ----------
+    shape : tuple of int
+        Shape of the n-dimensional FFT and mask.
+    factor : float
+        Fraction of mask dimensions where the cutoff should be.
+    order : float
+        Controls the slope in the cutoff region.
+    high_pass : bool
+        Whether the filter is high pass (low frequencies attenuated) or
+        low pass (high frequencies are attenuated).
+    real : bool
+        Whether the FFT is of a real (True) or complex (False) image
+    squared_butterworth : bool, optional
+        When True, the square of the Butterworth filter is used.
+    Returns
+    -------
+    wfilt : ndarray
+        The FFT mask.
     """
     import functools
     ranges = []
@@ -4263,15 +2088,16 @@
     return wfilt
 
 
+
 def find_geometric_transformation(
-    im_template: np.ndarray, 
-    im_moving: np.ndarray,
-    warp_mode: str = 'euclidean',
-    n_iter: int = 5000,
-    termination_eps: float = 1e-10,
-    mask: Optional[np.ndarray] = None,
-    gaussFiltSize: int = 1
-) -> np.ndarray:
+    im_template, 
+    im_moving,
+    warp_mode='euclidean',
+    n_iter=5000,
+    termination_eps=1e-10,
+    mask=None,
+    gaussFiltSize=1
+):
     """
     Find the transformation between two images.
     Wrapper function for cv2.findTransformECC
@@ -4279,29 +2105,37 @@
 
     Args:
         im_template (np.ndarray):
-            Template image. The dtype must be either ``np.uint8`` or ``np.float32``.
+            Template image
+            dtype must be: np.uint8 or np.float32
         im_moving (np.ndarray):
-            Moving image. The dtype must be either ``np.uint8`` or ``np.float32``.
+            Moving image
+            dtype must be: np.uint8 or np.float32
         warp_mode (str):
-            Warp mode. \n
-            * 'translation': Sets a translational motion model; warpMatrix is 2x3 with the first 2x2 part being the unity matrix and the rest two parameters being estimated.
-            * 'euclidean':   Sets a Euclidean (rigid) transformation as motion model; three parameters are estimated; warpMatrix is 2x3.
-            * 'affine':      Sets an affine motion model; six parameters are estimated; warpMatrix is 2x3. (Default)
-            * 'homography':  Sets a homography as a motion model; eight parameters are estimated;`warpMatrix` is 3x3.
+            warp mode.
+            See cv2.findTransformECC for more info.
+            'translation': sets a translational motion model; warpMatrix is 2x3 with the first 2x2 part being the unity matrix and the rest two parameters being estimated.
+            'euclidean':   sets a Euclidean (rigid) transformation as motion model; three parameters are estimated; warpMatrix is 2x3.
+            'affine':      sets an affine motion model (DEFAULT); six parameters are estimated; warpMatrix is 2x3.
+            'homography':  sets a homography as a motion model; eight parameters are estimated;`warpMatrix` is 3x3.
         n_iter (int):
-            Number of iterations. (Default is *5000*)
+            Number of iterations
         termination_eps (float):
-            Termination epsilon. This is the threshold of the increment in the correlation coefficient between two iterations. (Default is *1e-10*)
+            Termination epsilon.
+            Threshold of the increment in the correlation
+             coefficient between two iterations
         mask (np.ndarray):
-            Binary mask. Regions where mask is zero are ignored during the registration. If ``None``, no mask is used. (Default is ``None``)
+            Binary mask. If None, no mask is used.
+            Regions where mask is zero are ignored 
+             during the registration.
         gaussFiltSize (int):
-            Gaussian filter size. If *0*, no gaussian filter is used. (Default is *1*)
-
-    Returns:
-        (np.ndarray): 
-            warp_matrix (np.ndarray):
-                Warp matrix. See cv2.findTransformECC for more info. Can be
-                applied using cv2.warpAffine or cv2.warpPerspective.
+            gaussian filter size. If 0, no gaussian 
+             filter is used.
+    
+    Returns:
+        warp_matrix (np.ndarray):
+            Warp matrix. See cv2.findTransformECC for more info.
+            Can be applied using cv2.warpAffine or 
+             cv2.warpPerspective.
     """
     LUT_modes = {
         'translation': cv2.MOTION_TRANSLATION,
@@ -4353,40 +2187,35 @@
 
 
 def apply_warp_transform(
-    im_in: np.ndarray,
-    warp_matrix: np.ndarray,
-    interpolation_method: int = cv2.INTER_LINEAR, 
-    borderMode: int = cv2.BORDER_CONSTANT, 
-    borderValue: int = 0
-) -> np.ndarray:
-    """
-    Apply a warp transform to an image. 
-    Wrapper function for ``cv2.warpAffine`` and ``cv2.warpPerspective``. 
+    im_in,
+    warp_matrix,
+    interpolation_method=cv2.INTER_LINEAR, 
+    borderMode=cv2.BORDER_CONSTANT, 
+    borderValue=0
+):
+    """
+    Apply a warp transform to an image.
+    Wrapper function for cv2.warpAffine and cv2.warpPerspective
     RH 2022
 
     Args:
-        im_in (np.ndarray): 
-            Input image with any dimensions.
-        warp_matrix (np.ndarray): 
-            Warp matrix. Shape should be *(2, 3)* for affine transformations,
-            and *(3, 3)* for homography. See ``cv2.findTransformECC`` for more
-            info.
-        interpolation_method (int): 
-            Interpolation method. See ``cv2.warpAffine`` for more info. (Default
-            is ``cv2.INTER_LINEAR``)
-        borderMode (int): 
-            Border mode. Determines how to handle pixels from outside the image
-            boundaries. See ``cv2.warpAffine`` for more info. (Default is
-            ``cv2.BORDER_CONSTANT``)
-        borderValue (int): 
-            Value to use for border pixels if borderMode is set to
-            ``cv2.BORDER_CONSTANT``. (Default is *0*)
-
-    Returns:
-        (np.ndarray): 
-            im_out (np.ndarray): 
-                Transformed output image with the same dimensions as the input
-                image.
+        im_in (np.ndarray):
+            Input image
+        warp_matrix (np.ndarray):
+            Warp matrix. See cv2.findTransformECC for more info.
+        interpolation_method (int):
+            Interpolation method.
+            See cv2.warpAffine for more info.
+        borderMode (int):
+            Border mode.
+            Whether to use a constant border value or not.
+            See cv2.warpAffine for more info.
+        borderValue (int):
+            Border value.
+
+    Returns:
+        im_out (np.ndarray):
+            Output image
     """
     if warp_matrix.shape == (2, 3):
         im_out = cv2.warpAffine(
@@ -4417,28 +2246,26 @@
 
 
 def warp_matrix_to_remappingIdx(
-    warp_matrix: Union[np.ndarray, torch.Tensor], 
-    x: int, 
-    y: int
-) -> Union[np.ndarray, torch.Tensor]:
-    """
-    Convert a warp matrix (2x3 or 3x3) into remapping indices (2D). 
+    warp_matrix, 
+    x, 
+    y, 
+):
+    """
+    Convert an warp matrix (2x3 or 3x3) into remapping indices (2D).
     RH 2023
     
     Args:
-        warp_matrix (Union[np.ndarray, torch.Tensor]): 
-            Warp matrix of shape *(2, 3)* for affine transformations, and *(3,
-            3)* for homography.
+        warp_matrix (np.ndarray or torch.Tensor): 
+            Warp matrix of shape (2, 3) [affine] or (3, 3) [homography].
         x (int): 
             Width of the desired remapping indices.
         y (int): 
             Height of the desired remapping indices.
         
     Returns:
-        (Union[np.ndarray, torch.Tensor]): 
-            remapIdx (Union[np.ndarray, torch.Tensor]): 
-                Remapping indices of shape *(x, y, 2)* representing the x and y
-                displacements in pixels.
+        remapIdx (np.ndarray or torch.Tensor): 
+            Remapping indices of shape (x, y, 2) representing the x and y displacements
+             in pixels.
     """
     assert warp_matrix.shape in [(2, 3), (3, 3)], f"warp_matrix.shape {warp_matrix.shape} not recognized. Must be (2, 3) or (3, 3)"
     assert isinstance(x, int) and isinstance(y, int), f"x and y must be integers"
@@ -4471,50 +2298,47 @@
 
 
 def remap_images(
-    images: Union[np.ndarray, torch.Tensor],
-    remappingIdx: Union[np.ndarray, torch.Tensor],
-    backend: str = "torch",
-    interpolation_method: str = 'linear',
-    border_mode: str = 'constant',
-    border_value: float = 0,
-    device: str = 'cpu',
-) -> Union[np.ndarray, torch.Tensor]:
-    """
-    Applies remapping indices to a set of images. Remapping indices, similar to
-    flow fields, describe the index of the pixel to sample from rather than the
-    displacement of each pixel. RH 2023
-
-    Args:
-        images (Union[np.ndarray, torch.Tensor]): 
-            The images to be warped. Shapes can be *(N, C, H, W)*, *(C, H, W)*,
-            or *(H, W)*.
-        remappingIdx (Union[np.ndarray, torch.Tensor]): 
-            The remapping indices, describing the index of the pixel to sample
-            from. Shape is *(H, W, 2)*.
-        backend (str): 
-            The backend to use. Can be either ``'torch'`` or ``'cv2'``. (Default
-            is ``'torch'``)
-        interpolation_method (str): 
-            The interpolation method to use. Options are ``'linear'``,
-            ``'nearest'``, ``'cubic'``, and ``'lanczos'``. Refer to `cv2.remap`
-            or `torch.nn.functional.grid_sample` for more details. (Default is
-            ``'linear'``)
-        border_mode (str): 
-            The border mode to use. Options include ``'constant'``,
-            ``'reflect'``, ``'replicate'``, and ``'wrap'``. Refer to `cv2.remap`
-            for more details. (Default is ``'constant'``)
-        border_value (float): 
-            The border value to use. Refer to `cv2.remap` for more details.
-            (Default is ``0``)
-        device (str):
-            The device to use for computations. Commonly either ``'cpu'`` or
-            ``'gpu'``. (Default is ``'cpu'``)
-
-    Returns:
-        (Union[np.ndarray, torch.Tensor]):
-            warped_images (Union[np.ndarray, torch.Tensor]):
-                The warped images. The shape will be the same as the input
-                images, which can be *(N, C, H, W)*, *(C, H, W)*, or *(H, W)*.
+    images,
+    remappingIdx,
+    backend="torch",
+    interpolation_method='linear',
+    border_mode='constant',
+    border_value=0,
+    device='cpu',
+):
+    """
+    Apply remapping indices to a set of images.
+    Remapping indices are like flow fields, but instead of describing
+     the displacement of each pixel, they describe the index of the pixel
+     to sample from.
+    RH 2023
+
+    Args:
+        images (np.ndarray or torch.Tensor):
+            Images to be warped.
+            Shape (N, C, H, W) or (C, H, W) or (H, W).
+        remappingIdx (np.ndarray or torch.Tensor):
+            Remapping indices. Describes the index of the pixel to 
+             sample from.
+            Shape (H, W, 2).
+        backend (str):
+            Backend to use. Either "torch" or "cv2".
+        interpolation_method (str):
+            Interpolation method to use.
+            Can be: 'linear', 'nearest', 'cubic', 'lanczos'
+            See cv2.remap or torch.nn.functional.grid_sample for details.
+        borderMode (str):
+            Border mode to use.
+            Can be: 'constant', 'reflect', 'replicate', 'wrap'
+            See cv2.remap for details.
+        borderValue (float):
+            Border value to use.
+            See cv2.remap for details.
+
+    Returns:
+        warped_images (np.ndarray or torch.Tensor):
+            Warped images.
+            Shape (N, C, H, W) or (C, H, W).
     """
     # Check inputs
     assert isinstance(images, (np.ndarray, torch.Tensor)), f"images must be a np.ndarray or torch.Tensor"
@@ -4602,56 +2426,51 @@
 
 
 def remap_sparse_images(
-    ims_sparse: Union[scipy.sparse.spmatrix, List[scipy.sparse.spmatrix]],
+    ims_sparse: typing.Union[scipy.sparse.spmatrix, typing.List[scipy.sparse.spmatrix]],
     remappingIdx: np.ndarray,
     method: str = 'linear',
     fill_value: float = 0,
-    dtype: Union[str, np.dtype] = None,
+    dtype: typing.Union[str, np.dtype] = None,
     safe: bool = True,
     n_workers: int = -1,
-    verbose: bool = True,
-) -> List[scipy.sparse.csr_matrix]:
+    verbose=True,
+) -> typing.List[scipy.sparse.csr_matrix]:
     """
     Remaps a list of sparse images using the given remap field.
 
     Args:
-        ims_sparse (Union[scipy.sparse.spmatrix, List[scipy.sparse.spmatrix]]): 
+        ims_sparse (scipy.sparse.spmatrix or List[scipy.sparse.spmatrix]): 
             A single sparse image or a list of sparse images.
         remappingIdx (np.ndarray): 
-            An array of shape *(H, W, 2)* representing the remap field. It
-            should be the same size as the images in ims_sparse.
+            An array of shape (H, W, 2) representing the remap field. It
+             should be the same size as the images in ims_sparse.
         method (str): 
-            Interpolation method to use. See ``scipy.interpolate.griddata``.
-            Options are:
-            \n
-            * ``'linear'``
-            * ``'nearest'``
-            * ``'cubic'`` \n
-            (Default is ``'linear'``)
-        fill_value (float): 
-            Value used to fill points outside the convex hull. (Default is
-            ``0.0``)
-        dtype (Union[str, np.dtype]): 
-            The data type of the resulting sparse images. Default is ``None``,
-            which will use the data type of the input sparse images.
+            Interpolation method to use. 
+            See scipy.interpolate.griddata.
+            Options are 'linear', 'nearest', 'cubic'.
+        fill_value (float, optional): 
+            Value used to fill points outside the convex hull. 
+        dtype (np.dtype): 
+            The data type of the resulting sparse images. 
+            Default is None, which will use the data type of the input
+             sparse images.
         safe (bool): 
-            If ``True``, checks if the image is 0D or 1D and applies a tiny
-            Gaussian blur to increase the image width. (Default is ``True``)
+            If True, checks if the image is 0D or 1D and applies a tiny
+             Gaussian blur to increase the image width.
         n_workers (int): 
-            Number of parallel workers to use. Default is *-1*, which uses all
-            available CPU cores.
+            Number of parallel workers to use. 
+            Default is -1, which uses all available CPU cores.
         verbose (bool):
-            Whether or not to use a tqdm progress bar. (Default is ``True``)
-
-    Returns:
-        (List[scipy.sparse.csr_matrix]): 
-            ims_sparse_out (List[scipy.sparse.csr_matrix]): 
-                A list of remapped sparse images.
+            Whether or not to use a tqdm progress bar.
+
+    Returns:
+        ims_sparse_out (List[scipy.sparse.csr_matrix]): 
+            A list of remapped sparse images.
 
     Raises:
-        AssertionError: If the image and remappingIdx have different spatial
-        dimensions.
-    """
+        AssertionError: If the image and remappingIdx have different spatial dimensions.
+    """
+    
     # Ensure ims_sparse is a list of sparse matrices
     ims_sparse = [ims_sparse] if not isinstance(ims_sparse, list) else ims_sparse
 
@@ -4718,33 +2537,34 @@
 def invert_remappingIdx(
     remappingIdx: np.ndarray, 
     method: str = 'linear', 
-    fill_value: Optional[float] = np.nan
+    fill_value: typing.Optional[float] = np.nan
 ) -> np.ndarray:
     """
     Inverts a remapping index field.
-
-    Requires the assumption that the remapping index field is invertible or bijective/one-to-one and non-occluding.
-    Defined 'remap_AB' as a remapping index field that warps image A onto image B, then 'remap_BA' is the remapping index field that warps image B onto image A. This function computes 'remap_BA' given 'remap_AB'.
-
+    Requires assumption that the remapping index field is:
+    - invertible or bijective / one-to-one.
+    - non oc
+    Example:
+        Define 'remap_AB' as a remapping index field that warps
+         image A onto image B. Then, 'remap_BA' is the remapping
+         index field that warps image B onto image A. This function
+         computes 'remap_BA' given 'remap_AB'.
+        
     RH 2023
 
     Args:
         remappingIdx (np.ndarray): 
-            An array of shape *(H, W, 2)* representing the remap field.
+            An array of shape (H, W, 2) representing the remap field.
         method (str):
-            Interpolation method to use. See ``scipy.interpolate.griddata``. Options are:
-            \n
-            * ``'linear'``
-            * ``'nearest'``
-            * ``'cubic'`` \n
-            (Default is ``'linear'``)
-        fill_value (Optional[float]):
-            Value used to fill points outside the convex hull. 
-            (Default is ``np.nan``)
-
-    Returns:
-        (np.ndarray): 
-                An array of shape *(H, W, 2)* representing the inverse remap field.
+            Interpolation method to use.
+            See scipy.interpolate.griddata.
+            Options are 'linear', 'nearest', 'cubic'.
+        fill_value (float, optional):
+            Value used to fill points outside the convex hull.
+
+    Returns:
+        remappingIdx_inv (np.ndarray): 
+            An array of shape (H, W, 2) representing the inverse remap field.
     """
     H, W, _ = remappingIdx.shape
     
@@ -4765,23 +2585,18 @@
     
     return map_BA
 
-def invert_warp_matrix(
-    warp_matrix: np.ndarray
-) -> np.ndarray:
-    """
-    Inverts a provided warp matrix for the transformation A->B to compute the
-    warp matrix for B->A.
+def invert_warp_matrix(warp_matrix: np.ndarray) -> np.ndarray:
+    """
+    Invert a given warp matrix (2x3 or 3x3) for A->B to compute the warp matrix for B->A.
     RH 2023
 
     Args:
-        warp_matrix (np.ndarray): 
-            A 2x3 or 3x3 array representing the warp matrix. Shape: *(2, 3)* or
-            *(3, 3)*.
-
-    Returns:
-        (np.ndarray): 
-            inverted_warp_matrix (np.ndarray):
-                The inverted warp matrix. Shape: same as input.
+        warp_matrix (numpy.ndarray): 
+            A 2x3 or 3x3 numpy array representing the warp matrix.
+
+    Returns:
+        numpy.ndarray: 
+            The inverted warp matrix.
     """
     if warp_matrix.shape == (2, 3):
         # Convert 2x3 affine warp matrix to 3x3 by appending [0, 0, 1] as the last row
@@ -4807,43 +2622,32 @@
     remap_AB: np.ndarray,
     remap_BC: np.ndarray,
     method: str = 'linear',
-    fill_value: Optional[float] = np.nan,
+    fill_value: typing.Optional[float] = np.nan,
     bounds_error: bool = False,
 ) -> np.ndarray:
     """
     Composes two remapping index fields using scipy.interpolate.interpn.
-    
-    This function computes 'remap_AC' from 'remap_AB' and 'remap_BC', where
-    'remap_AB' is a remapping index field that warps image A onto image B, and
-    'remap_BC' is a remapping index field that warps image B onto image C.
-    
+    Example:
+        Define 'remap_AB' as a remapping index field that warps
+        image A onto image B. Define 'remap_BC' as a remapping
+        index field that warps image B onto image C. This function
+        computes 'remap_AC' given 'remap_AB' and 'remap_BC'.
     RH 2023
 
     Args:
         remap_AB (np.ndarray): 
-            An array of shape *(H, W, 2)* representing the remap field from
-            image A to image B.
+            An array of shape (H, W, 2) representing the remap field.
         remap_BC (np.ndarray): 
-            An array of shape *(H, W, 2)* representing the remap field from
-            image B to image C.
-        method (str): 
-            Interpolation method to use. Either \n
-            * ``'linear'``: Use linear interpolation (default).
-            * ``'nearest'``: Use nearest interpolation.
-            * ``'cubic'``: Use cubic interpolation.
-        fill_value (Optional[float]): 
-            The value used for points outside the interpolation domain. (Default
-            is ``np.nan``)
-        bounds_error (bool):
-            If ``True``, a ValueError is raised when interpolated values are
-            requested outside of the domain of the input data. (Default is
-            ``False``)
-    
-    Returns:
-        (np.ndarray): 
-            remap_AC (np.ndarray): 
-                An array of shape *(H, W, 2)* representing the remap field from
-                image A to image C.
+            An array of shape (H, W, 2) representing the remap field.
+        method (str, optional): 
+            The interpolation method to use, default is 'linear'.
+        fill_value (float, optional): 
+            The value to use for points outside the interpolation domain,
+             default is np.nan.
+        bounds_error (bool, optional):
+            If True, when interpolated values are requested outside of
+             the domain of the input data, a ValueError is raised.
+             
     """
     # Get the shape of the remap fields
     H, W, _ = remap_AB.shape
@@ -4870,46 +2674,29 @@
 
 def compose_transform_matrices(
     matrix_AB: np.ndarray, 
-    matrix_BC: np.ndarray,
+    matrix_BC: np.ndarray
 ) -> np.ndarray:
     """
-    Composes two transformation matrices to create a transformation from one
-    image to another. RH 2023
-    
-    This function is used to combine two transformation matrices, 'matrix_AB'
-    and 'matrix_BC'. 'matrix_AB' represents a transformation that warps an image
-    A onto an image B. 'matrix_BC' represents a transformation that warps image
-    B onto image C. The result is 'matrix_AC', a transformation matrix that
-    would warp image A directly onto image C.
-    
+    Composes two transformation matrices.
+    Example:
+        Define 'matrix_AB' as a transformation matrix that warps
+        image A onto image B. Define 'matrix_BC' as a transformation
+        matrix that warps image B onto image C. This function
+        computes 'matrix_AC' given 'matrix_AB' and 'matrix_BC'.
+    RH 2023
+
     Args:
         matrix_AB (np.ndarray): 
-            A transformation matrix from image A to image B. The array can have
-            the shape *(2, 3)* or *(3, 3)*.
+            An array of shape (2, 3) or (3, 3) representing the transformation matrix.
         matrix_BC (np.ndarray): 
-            A transformation matrix from image B to image C. The array can have
-            the shape *(2, 3)* or *(3, 3)*.
-
-    Returns:
-        (np.ndarray): 
-            matrix_AC (np.ndarray):
-                A composed transformation matrix from image A to image C. The
-                array has the shape *(2, 3)* or *(3, 3)*.
+            An array of shape (2, 3) or (3, 3) representing the transformation matrix.
+
+    Returns:
+        matrix_AC (np.ndarray): 
+            An array of shape (2, 3) or (3, 3) representing the composed transformation matrix.
 
     Raises:
-        AssertionError: 
-            If the input matrices do not have the shape *(2, 3)* or *(3, 3)*.
-
-    Example:
-        .. highlight:: python
-        .. code-block:: python
-
-            # Define the transformation matrices
-            matrix_AB = np.array([[1, 0, 0], [0, 1, 0], [0, 0, 1]])
-            matrix_BC = np.array([[1, 0, 0], [0, 1, 0], [0, 0, 1]])
-
-            # Compose the transformation matrices
-            matrix_AC = compose_transform_matrices(matrix_AB, matrix_BC)
+        AssertionError: If the input matrices are not of shape (2, 3) or (3, 3).
     """
     assert matrix_AB.shape in [(2, 3), (3, 3)], "Matrix AB must be of shape (2, 3) or (3, 3)."
     assert matrix_BC.shape in [(2, 3), (3, 3)], "Matrix BC must be of shape (2, 3) or (3, 3)."
@@ -4930,99 +2717,85 @@
     return matrix_AC
 
 
-def _make_idx_grid(
-    im: Union[np.ndarray, object],
-) -> Union[np.ndarray, object]:
-    """
-    Helper function to make a grid of indices for an image. Used in
-    ``flowField_to_remappingIdx`` and ``remappingIdx_to_flowField``.
-
-    Args:
-        im (Union[np.ndarray, object]): 
-            An image represented as a numpy ndarray or torch Tensor.
-
-    Returns:
-        (Union[np.ndarray, object]):
-            idx_grid (Union[np.ndarray, object]):
-                Index grid for the given image.
+def make_idx_grid(im):
+    """
+    Helper function to make a grid of indices for an image.
+    Used in flowField_to_remappingIdx and remappingIdx_to_flowField.
     """
     if isinstance(im, torch.Tensor):
         stack, meshgrid, arange = partial(torch.stack, dim=-1), partial(torch.meshgrid, indexing='xy'), partial(torch.arange, device=im.device, dtype=im.dtype)
     elif isinstance(im, np.ndarray):
         stack, meshgrid, arange = partial(np.stack, axis=-1), partial(np.meshgrid, indexing='xy'), partial(np.arange, dtype=im.dtype)
     return stack(meshgrid(arange(im.shape[1]), arange(im.shape[0]))) # (H, W, 2). Last dimension is (x, y).
-def flowField_to_remappingIdx(
-    ff: Union[np.ndarray, object],
-) -> Union[np.ndarray, object]:
-    """
-    Convert a flow field to a remapping index. **WARNING**: Technically, it is
-    not possible to convert a flow field to a remapping index, since the
-    remapping index describes an interpolation mapping, while the flow field
-    describes a displacement.
+def flowField_to_remappingIdx(ff):
+    """
+    Convert a flow field to a remapping index.
+    WARNING: Technically, it is not possible to convert a flow field
+     to a remapping index, since the remapping index describes an
+     interpolation mapping, while the flow field describes a displacement.
     RH 2023
 
     Args:
-        ff (Union[np.ndarray, object]): 
-            Flow field represented as a numpy ndarray or torch Tensor. 
-            It describes the displacement of each pixel. 
-            Shape *(H, W, 2)*. Last dimension is *(x, y)*.
-
-    Returns:
-        (Union[np.ndarray, object]): 
-            ri (Union[np.ndarray, object]):
-                Remapping index. It describes the index of the pixel in 
-                the original image that should be mapped to the new pixel. 
-                Shape *(H, W, 2)*.
-    """
-    ri = ff + _make_idx_grid(ff)
+        ff (np.ndarray or torch.Tensor): 
+            Flow field.
+            Describes the displacement of each pixel.
+            Shape (H, W, 2). Last dimension is (x, y).
+
+    Returns:
+        ri (np.ndarray or torch.Tensor):
+            Remapping index.
+            Describes the index of the pixel in the original
+             image that should be mapped to the new pixel.
+            Shape (H, W, 2)
+    """
+    ri = ff + make_idx_grid(ff)
     return ri
-def remappingIdx_to_flowField(
-    ri: Union[np.ndarray, object],
-) -> Union[np.ndarray, object]:
-    """
-    Convert a remapping index to a flow field. **WARNING**: Technically, it is
-    not possible to convert a remapping index to a flow field, since the
-    remapping index describes an interpolation mapping, while the flow field
-    describes a displacement.
+def remappingIdx_to_flowField(ri):
+    """
+    Convert a remapping index to a flow field.
+    WARNING: Technically, it is not possible to convert a flow field
+     to a remapping index, since the remapping index describes an
+     interpolation mapping, while the flow field describes a displacement.
     RH 2023
 
     Args:
-        ri (Union[np.ndarray, object]): 
-            Remapping index represented as a numpy ndarray or torch Tensor. 
-            It describes the index of the pixel in the original image that 
-            should be mapped to the new pixel. Shape *(H, W, 2)*. Last 
-            dimension is *(x, y)*.
-
-    Returns:
-        (Union[np.ndarray, object]): 
-            ff (Union[np.ndarray, object]):
-                Flow field. It describes the displacement of each pixel. 
-                Shape *(H, W, 2)*.
-    """
-    ff = ri - _make_idx_grid(ri)
+        ri (np.ndarray or torch.Tensor):
+            Remapping index.
+            Describes the index of the pixel in the original
+             image that should be mapped to the new pixel.
+            Shape (H, W, 2). Last dimension is (x, y).
+
+    Returns:
+        ff (np.ndarray or torch.Tensor):
+            Flow field.
+            Describes the displacement of each pixel.
+            Shape (H, W, 2)
+    """
+    ff = ri - make_idx_grid(ri)
     return ff
-def cv2RemappingIdx_to_pytorchFlowField(
-    ri: Union[np.ndarray, torch.Tensor]
-) -> Union[np.ndarray, torch.Tensor]:
-    """
-    Converts remapping indices from the OpenCV format to the PyTorch format. In
-    the OpenCV format, the displacement is in pixels relative to the top left
-    pixel of the image. In the PyTorch format, the displacement is in pixels
-    relative to the center of the image. RH 2023
-
-    Args:
-        ri (Union[np.ndarray, torch.Tensor]): 
-            Remapping indices. Each pixel describes the index of the pixel in
-            the original image that should be mapped to the new pixel. Shape:
-            *(H, W, 2)*. The last dimension is (x, y).
-        
-    Returns:
-        (Union[np.ndarray, torch.Tensor]): 
-            normgrid (Union[np.ndarray, torch.Tensor]): 
-                "Flow field", in the PyTorch format. Technically not a flow
-                field, since it doesn't describe displacement. Rather, it is a
-                remapping index relative to the center of the image. Shape: *(H,
-                W, 2)*. The last dimension is (x, y).
+def cv2RemappingIdx_to_pytorchFlowField(ri):
+    """
+    Convert remapping indices from the OpenCV format to the PyTorch format.
+    cv2 format: Displacement is in pixels relative to the top left pixel
+     of the image.
+    PyTorch format: Displacement is in pixels relative to the center of
+     the image.
+    RH 2023
+
+    Args:
+        ri (np.ndarray or torch.Tensor): 
+            Remapping indices.
+            Each pixel describes the index of the pixel in the original
+             image that should be mapped to the new pixel.
+            Shape (H, W, 2). Last dimension is (x, y).
+
+    Returns:
+        normgrid (np.ndarray or torch.Tensor):
+            "Flow field", in the PyTorch format.
+            Technically not a flow field, since it doesn't describe
+             displacement. Rather, it is a remapping index relative to
+             the center of the image.
+            Shape (H, W, 2). Last dimension is (x, y).
     """
     assert isinstance(ri, torch.Tensor), f"ri must be a torch.Tensor. Got {type(ri)}"
     im_shape = torch.flipud(torch.as_tensor(ri.shape[:2], dtype=torch.float32, device=ri.device))  ## (W, H)
@@ -5031,143 +2804,6 @@
     return normgrid
 
 
-def add_text_to_images(
-    images: np.array, 
-    text: List[List[str]], 
-    position: Tuple[int, int] = (10,10), 
-    font_size: int = 1, 
-    color: Tuple[int, int, int] = (255,255,255), 
-    line_width: int = 1, 
-    font: Optional[str] = None, 
-    show: bool = False, 
-    frameRate: int = 30
-) -> np.array:
-    """
-    Adds text to images using ``cv2.putText()``.
-    RH 2022
-
-    Args:
-        images (np.array):
-            Frames of video or images. Shape: *(n_frames, height, width, n_channels)*.
-        text (list of lists):
-            Text to add to images.
-            The outer list: one element per frame.
-            The inner list: each element is a line of text.
-        position (tuple):
-            (x, y) position of the text (top left corner). (Default is *(10,10)*)
-        font_size (int):
-            Font size of the text. (Default is *1*)
-        color (tuple):
-            (r, g, b) color of the text. (Default is *(255,255,255)*)
-        line_width (int):
-            Line width of the text. (Default is *1*)
-        font (str):
-            Font to use. If ``None``, then will use ``cv2.FONT_HERSHEY_SIMPLEX``.
-            See ``cv2.FONT...`` for more options. (Default is ``None``)
-        show (bool):
-            If ``True``, then will show the images with text added. (Default is ``False``)
-        frameRate (int):
-            Frame rate of the video. (Default is *30*)
-
-    Returns:
-        (np.array): 
-            images_with_text (np.array): 
-                Frames of video or images with text added.
-    """
-    import cv2
-    import copy
-    
-    if font is None:
-        font = cv2.FONT_HERSHEY_SIMPLEX
-    
-    images_cp = copy.deepcopy(images)
-    for i_f, frame in enumerate(images_cp):
-        for i_t, t in enumerate(text[i_f]):
-            fn_putText = lambda frame_gray: cv2.putText(frame_gray, t, [position[0] , position[1] + i_t*font_size*30], font, font_size, color, line_width)
-            if frame.ndim == 3:
-                [fn_putText(frame[:,:,ii]) for ii in range(frame.shape[2])]
-            else:
-                fn_putText(frame)
-        if show:
-            cv2.imshow('add_text_to_images', frame)
-            cv2.waitKey(int(1000/frameRate))
-    
-    if show:
-        cv2.destroyWindow('add_text_to_images')
-    return images_cp
-
-
-def resize_images(
-    images: Union[np.ndarray, List[np.ndarray]], 
-    new_shape: Tuple[int, int] = (100,100),
-    interpolation: str = 'linear',
-    antialias: bool = False,
-    align_corners: bool = False,
-    device: str = 'cpu',
-) -> np.ndarray:
-    """
-    Resizes images using the ``torch.nn.functional.interpolate`` method.
-    RH 2023
-
-    Args:
-        images (Union[np.ndarray, List[np.ndarray]]): 
-            Frames of video or images. Can be 2D, 3D, or 4D. 
-            * For a 2D array: shape is *(height, width)*
-            * For a 3D array: shape is *(n_frames, height, width)*
-            * For a 4D array: shape is *(n_frames, height, width, n_channels)*
-        new_shape (Tuple[int, int]): 
-            The desired height and width of resized images as a tuple. 
-            (Default is *(100, 100)*)
-        interpolation (str): 
-            The interpolation method to use. See ``torch.nn.functional.interpolate`` 
-            for options. (Default is ``'linear'``)
-        antialias (bool): 
-            If ``True``, antialiasing will be used. (Default is ``False``)
-        align_corners (bool): 
-            If ``True``, the corners will be aligned. See ``torch.nn.functional.interpolate`` 
-            for details. (Default is ``False``)
-        device (str): 
-            The device to use for ``torch.nn.functional.interpolate``. 
-            (Default is ``'cpu'``)
-            
-    Returns:
-        (np.ndarray): 
-            images_resized (np.ndarray): 
-                Frames of video or images with overlay added.
-    """
-    if isinstance(images, list):
-        images = np.stack(images, axis=0)
-    
-    if images.ndim == 2:
-        images = images[None,:,:]
-    elif images.ndim == 3:
-        images = images
-    elif images.ndim == 4:
-        images = images.transpose(0,3,1,2)
-    else:
-        raise ValueError('images must be 2D, 3D, or 4D.')
-    
-    images_torch = torch.as_tensor(images, device=device)
-    images_torch = torch.nn.functional.interpolate(
-        images_torch, 
-        size=tuple(np.array(new_shape, dtype=int)), 
-        mode=interpolation,
-        align_corners=align_corners,
-        recompute_scale_factor=None,
-        antialias=antialias,
-    )
-    images_resized = images_torch.cpu().numpy()
-    
-    if images.ndim == 2:
-        images_resized = images_resized[0,:,:]
-    elif images.ndim == 3:
-        images_resized = images_resized
-    elif images.ndim == 4:
-        images_resized = images_resized.transpose(0,2,3,1)
-    
-    return images_resized
-
-
 ######################################################################################################################################
 ######################################################## TIME SERIES #################################################################
 ######################################################################################################################################
@@ -5176,54 +2812,33 @@
     """
     Class for 1D convolution.
     Uses torch.nn.functional.conv1d.
-    Stores the convolution and edge correction kernels for repeated use.
+    Stores the convolution and edge correction kernels
+     for repeated use.
     RH 2023
-    
-    Attributes:
-        pad_mode (str): 
-            Mode for padding. See ``torch.nn.functional.conv1d`` for details.
-        dtype (object): 
-            Data type for the convolution. Default is ``torch.float32``.
-        kernel (object): 
-            Convolution kernel as a tensor.
-        trace_correction (object): 
-            Kernel for edge correction.
-            
-    Args:
-        kernel (Union[np.ndarray, object]):
-            1D array to convolve with. The array can be a numpy array or a
-            tensor.
-        length_x (Optional[int]):
-            Length of the array to be convolved. 
-            Must not be ``None`` if pad_mode is not 'valid'. (Default is
-            ``None``)
-        dtype (object): 
-            Data type to use for the convolution. 
-            (Default is ``torch.float32``)
-        pad_mode (str): 
-            Mode for padding. 
-            See ``torch.nn.functional.conv1d`` for details. 
-            (Default is 'same')
-        correct_edge_effects (bool): 
-            Whether or not to correct for edge effects. 
-            (Default is ``True``)
-        device (str): 
-            Device to use for computation. 
-            (Default is 'cpu')
     """
     def __init__(
         self,
-        kernel: Union[np.ndarray, object],
-        length_x: Optional[int] = None,
-        dtype: object = torch.float32,
-        pad_mode: str = 'same',
-        correct_edge_effects: bool = True,
-        device: str = 'cpu',
+        kernel,
+        length_x: int=None,
+        dtype=torch.float32,
+        pad_mode: str='same',
+        correct_edge_effects: bool=True,
+        device='cpu',
     ):
         """
-        Initializes the Convolver_1d with the given kernel, length of array to
-        be convolved, dtype, padding mode, edge effect correction setting, and
-        device.
+        Args:
+            kernel (np.ndarray or torch.Tensor):
+                1D array to convolve with.
+            length_x (int):
+                Length of the array to be convolved.
+                Must not be None if pad_mode is not 'valid'.
+            pad_mode (str):
+                Mode for padding.
+                See torch.nn.functional.conv1d for details.
+            correct_edge_effects (bool):
+                Whether or not to correct for edge effects.
+            device (str):
+                Device to use.
         """
         self.pad_mode = pad_mode
         self.dtype = dtype
@@ -5243,31 +2858,15 @@
             )[0,0,:] if correct_edge_effects else None
         else:
             self.trace_correction = None
-
-        self.__call__ = self.convolve
             
-    def convolve(self, arr: Union[np.ndarray, torch.Tensor]) -> Union[np.ndarray, torch.Tensor]:
+    def convolve(self, arr) -> torch.Tensor:
         """
         Convolve array with kernel.
-        
         Args:
-            arr (Union[np.ndarray, torch.Tensor]):
-                Array to convolve. 
+            arr (np.ndarray or torch.Tensor):
+                Array to convolve.
                 Convolution performed along the last axis.
-                Must be 1D, 2D, or 3D.
-
-        Returns:
-            (Union[np.ndarray, torch.Tensor]): 
-                out (Union[np.ndarray, torch.Tensor]):
-                    The output tensor after performing convolution and
-                    correcting for edge effects.
-
-        Example:
-            .. highlight:: python
-            .. code-block:: python
-
-                convolver = Convolver_1d(kernel=my_kernel)
-                result = convolver.convolve(my_array)
+                ndim must be 1 or 2 or 3.
         """
         ## make array 3D by adding singleton dimensions if necessary
         ndim = arr.ndim
@@ -5295,6 +2894,8 @@
             out = out[0,:,:]
         return out
     
+    def __call__(self, arr):
+        return self.convolve(arr)
     def __repr__(self) -> str:
         return f"Convolver_1d(kernel shape={self.kernel.shape}, pad_mode={self.pad_mode})"
         
@@ -5304,96 +2905,51 @@
 ######################################################################################################################################
 
 
-class Toeplitz_convolution2d():
-    """
-    Convolve a 2D array with a 2D kernel using the Toeplitz matrix
-    multiplication method. This class is ideal when 'x' is very sparse
-    (density<0.01), 'x' is small (shape <(1000,1000)), 'k' is small (shape
-    <(100,100)), and the batch size is large (e.g. 1000+). Generally, it is
-    faster than scipy.signal.convolve2d when convolving multiple arrays with the
-    same kernel. It maintains a low memory footprint by storing the toeplitz
-    matrix as a sparse matrix.
+class Toeplitz_convolution2d:
+    """
+    Convolve a 2D array with a 2D kernel using the Toeplitz matrix 
+     multiplication method.
+    Allows for SPARSE 'x' inputs. 'k' should remain dense.
+    Ideal when 'x' is very sparse (density<0.01), 'x' is small
+     (shape <(1000,1000)), 'k' is small (shape <(100,100)), and
+     the batch size is large (e.g. 1000+).
+    Generally faster than scipy.signal.convolve2d when convolving mutliple
+     arrays with the same kernel. Maintains low memory footprint by
+     storing the toeplitz matrix as a sparse matrix.
+
+    See: https://stackoverflow.com/a/51865516 and https://github.com/alisaaalehi/convolution_as_multiplication
+     for a nice illustration.
+    See: https://docs.scipy.org/doc/scipy/reference/generated/scipy.linalg.convolution_matrix.html 
+     for 1D version.
+    See: https://docs.scipy.org/doc/scipy/reference/generated/scipy.linalg.matmul_toeplitz.html#scipy.linalg.matmul_toeplitz 
+     for potential ways to make this implementation faster.
+
+    Test with: tests.test_toeplitz_convolution2d()
     RH 2022
-<<<<<<< HEAD
-
-    Attributes:
-        x_shape (Tuple[int, int]):
-            The shape of the 2D array to be convolved.
-        k (np.ndarray):
-            2D kernel to convolve with.
-        mode (str):
-            Either ``'full'``, ``'same'``, or ``'valid'``. See
-            scipy.signal.convolve2d for details.
-        dtype (Optional[np.dtype]):
-            The data type to use for the Toeplitz matrix.
-            If ``None``, then the data type of the kernel is used.
-
-    Args:
-=======
-
-    Attributes:
->>>>>>> 9a5bed45
-        x_shape (Tuple[int, int]):
-            The shape of the 2D array to be convolved.
-        k (np.ndarray):
-            2D kernel to convolve with.
-        mode (str):
-<<<<<<< HEAD
-            Convolution method to use, either ``'full'``, ``'same'``, or
-            ``'valid'``.
-            See scipy.signal.convolve2d for details. (Default is 'same')
-        dtype (Optional[np.dtype]):
-            The data type to use for the Toeplitz matrix. Ideally, this matches
-            the data type of the input array. If ``None``, then the data type of
-            the kernel is used. (Default is ``None``)
-
-=======
-            Either ``'full'``, ``'same'``, or ``'valid'``. See
-            scipy.signal.convolve2d for details.
-        dtype (Optional[np.dtype]):
-            The data type to use for the Toeplitz matrix.
-            If ``None``, then the data type of the kernel is used.
-
-    Args:
-        x_shape (Tuple[int, int]):
-            The shape of the 2D array to be convolved.
-        k (np.ndarray):
-            2D kernel to convolve with.
-        mode (str):
-            Convolution method to use, either ``'full'``, ``'same'``, or
-            ``'valid'``.
-            See scipy.signal.convolve2d for details. (Default is 'same')
-        dtype (Optional[np.dtype]):
-            The data type to use for the Toeplitz matrix. Ideally, this matches
-            the data type of the input array. If ``None``, then the data type of
-            the kernel is used. (Default is ``None``)
-
->>>>>>> 9a5bed45
-    Example:
-        .. highlight:: python
-        .. code-block:: python
-
-            # create Toeplitz_convolution2d object
-            toeplitz_convolution2d = Toeplitz_convolution2d(
-                x_shape=(100,30),
-                k=np.random.rand(10,10),
-                mode='same',
-            )
-            toeplitz_convolution2d(
-                x=scipy.sparse.csr_matrix(np.random.rand(5,3000)),
-                batch_size=True,
-            )
     """
     def __init__(
         self,
-        x_shape: Tuple[int, int],
-        k: np.ndarray,
-        mode: str = 'same',
-        dtype: Optional[np.dtype] = None,
+        x_shape,
+        k,
+        mode='same',
+        dtype=None,
     ):
         """
-        Initializes the Toeplitz_convolution2d object and stores the Toeplitz
-        matrix.
+        Initialize the convolution object.
+        Makes the Toeplitz matrix and stores it.
+
+        Args:
+            x_shape (tuple):
+                The shape of the 2D array to be convolved.
+            k (np.ndarray):
+                2D kernel to convolve with
+            mode (str):
+                'full', 'same' or 'valid'
+                see scipy.signal.convolve2d for details
+            dtype (np.dtype):
+                The data type to use for the Toeplitz matrix.
+                Ideally, this matches the data type of the input array.
+                If None, then the data type of the kernel is used.
         """
         self.k = k = np.flipud(k.copy())
         self.mode = mode
@@ -5422,42 +2978,38 @@
     
     def __call__(
         self,
-        x: Union[np.ndarray, scipy.sparse.csc_matrix, scipy.sparse.csr_matrix],
-        batching: bool = True,
-        mode: Optional[str] = None,
-    ) -> Union[np.ndarray, scipy.sparse.csr_matrix]:
+        x,
+        batching=True,
+        mode=None,
+    ):
         """
         Convolve the input array with the kernel.
 
         Args:
-            x (Union[np.ndarray, scipy.sparse.csc_matrix,
-            scipy.sparse.csr_matrix]): 
-                Input array(s) (i.e. image(s)) to convolve with the kernel. \n
-                * If ``batching==False``: Single 2D array to convolve with the
-                  kernel. Shape: *(self.x_shape[0], self.x_shape[1])*
-                * If ``batching==True``: Multiple 2D arrays that have been
-                  flattened into row vectors (with order='C'). \n
-                Shape: *(n_arrays, self.x_shape[0]*self.x_shape[1])*
-
-            batching (bool): 
-                * ``False``: x is a single 2D array.
-                * ``True``: x is a 2D array where each row is a flattened 2D
-                  array. \n
-                (Default is ``True``)
-
-            mode (Optional[str]): 
-                Defines the mode of the convolution. Options are 'full', 'same'
-                or 'valid'. See `scipy.signal.convolve2d` for details. Overrides
-                the mode set in __init__. (Default is ``None``)
+            x (np.ndarray or scipy.sparse.csc_matrix or scipy.sparse.csr_matrix):
+                Input array(s) (i.e. image(s)) to convolve with the kernel
+                If batching==False: Single 2D array to convolve with the kernel.
+                    shape: (self.x_shape[0], self.x_shape[1])
+                    type: np.ndarray or scipy.sparse.csc_matrix or scipy.sparse.csr_matrix
+                If batching==True: Multiple 2D arrays that have been flattened
+                 into row vectors (with order='C').
+                    shape: (n_arrays, self.x_shape[0]*self.x_shape[1])
+                    type: np.ndarray or scipy.sparse.csc_matrix or scipy.sparse.csr_matrix
+            batching (bool):
+                If False, x is a single 2D array.
+                If True, x is a 2D array where each row is a flattened 2D array.
+            mode (str):
+                'full', 'same' or 'valid'
+                see scipy.signal.convolve2d for details
+                Overrides the mode set in __init__.
 
         Returns:
-            (Union[np.ndarray, scipy.sparse.csr_matrix]):
-                out (Union[np.ndarray, scipy.sparse.csr_matrix]): 
-                    * ``batching==True``: Multiple convolved 2D arrays that have
-                      been flattened into row vectors (with order='C'). Shape:
-                      *(n_arrays, height*width)*
-                    * ``batching==False``: Single convolved 2D array of shape
-                      *(height, width)*
+            out (np.ndarray or scipy.sparse.csr_matrix):
+                If batching==True: Multiple convolved 2D arrays that have been flattened
+                 into row vectors (with order='C').
+                    shape: (n_arrays, height*width)
+                    type: np.ndarray or scipy.sparse.csc_matrix
+                If batching==False: Single convolved 2D array of shape (height, width)
         """
         if mode is None:
             mode = self.mode  ## use the mode that was set in the init if not specified
@@ -5510,8 +3062,8 @@
     
     def _roll_sparse(
         self,
-        x: scipy.sparse.csr_matrix,
-        shift: int,
+        x,
+        shift,
     ):
         """
         Roll columns of a sparse matrix.
@@ -5526,47 +3078,36 @@
 ######################################################################################################################################
 
 
-def map_parallel(
-    func: Callable, 
-    args: List[Any], 
-    method: str = 'multithreading', 
-    workers: int = -1, 
-    prog_bar: bool = True
-) -> List[Any]:
-    """
-    Maps a function to a list of arguments in parallel.
+def map_parallel(func, args, method='multithreading', workers=-1, prog_bar=True):
+    """
+    Map a function to a list of arguments in parallel.
     RH 2022
 
     Args:
-        func (Callable): 
-            The function to be mapped.
-        args (List[Any]): 
-            List of arguments to which the function should be mapped.
-            The length of *args* should be equal to the number of arguments. If the function requires multiple arguments, 
-            *args* should be an iterable (e.g., list, tuple, generator) of length equal to the number of arguments. Each element 
-            can then be an iterable for each iteration of the function.
-        method (str): 
-            Method to use for parallelization. Either \n
-            * ``'multithreading'``: Use multithreading from concurrent.futures.
-            * ``'multiprocessing'``: Use multiprocessing from concurrent.futures.
-            * ``'mpire'``: Use mpire.
-            * ``'serial'``: Use list comprehension. \n
-            (Default is ``'multithreading'``)
-        workers (int): 
-            Number of workers to use. If set to -1, all available workers are used. (Default is ``-1``)
-        prog_bar (bool): 
-            Whether to display a progress bar using tqdm. (Default is ``True``)
-
-    Returns:
-        (List[Any]): 
-            output (List[Any]): 
-                List of results from mapping the function to the arguments.
-                
-    Example:
-        .. highlight::python
-        .. code-block::python
-
-            result = map_parallel(max, [[1,2,3,4],[5,6,7,8]], method='multiprocessing', workers=3)
+        func (function):
+            Function to map.
+        args (list):
+            List of arguments to map the function to.
+            len(args) should be equal to the number of arguments.
+            If the function takes multiple arguments, args should be an
+             iterable (e.g. list, tuple, generator) of length equal to
+             the number of arguments. Each element can then be an iterable
+             for each iteration of the function.
+        method (str):
+            Method to use for parallelization. Options are:
+                'multithreading': Use multithreading from concurrent.futures.
+                'multiprocessing': Use multiprocessing from concurrent.futures.
+                'mpire': Use mpire
+                # 'joblib': Use joblib.Parallel
+                'serial': Use list comprehension
+        workers (int):
+            Number of workers to use. If -1, use all available.
+        prog_bar (bool):
+            Whether to show a progress bar with tqdm.
+
+    Returns:
+        output (list):
+            List of results from mapping the function to the arguments.
     """
     if workers == -1:
         workers = mp.cpu_count()
@@ -5594,46 +3135,59 @@
         return list(tqdm(ex.map(func, *args), total=n_args, disable=prog_bar!=True))
 
 
+def simple_multithreading(func, args, workers):
+    with ThreadPoolExecutor(workers) as ex:
+        res = ex.map(func, *args)
+    return list(res)
+def simple_multiprocessing(func, args, workers):
+    with ProcessPoolExecutor(workers) as ex:
+        res = ex.map(func, *args)
+    return list(res)
+
+
 ######################################################################################################################################
 ######################################################### CLUSTERING #################################################################
 ######################################################################################################################################
 
 
 def compute_cluster_similarity_matrices(
-    s: Union[scipy.sparse.csr_matrix, np.ndarray, sparse.COO], 
-    l: np.ndarray, 
-    verbose: bool = True,
-) -> Tuple[np.ndarray, np.ndarray, np.ndarray]:
-    """
-    Computes the similarity matrices for each cluster in ``l``. This algorithm
-    works best on large and sparse matrices.
+    s, 
+    l, 
+    verbose=True
+):
+    """
+    Compute the similarity matrices for each cluster in l.
+    This algorithm works best on large and sparse matrices. 
     RH 2023
 
     Args:
-        s (Union[scipy.sparse.csr_matrix, np.ndarray, sparse.COO]): 
-            Similarity matrix. Entries should be non-negative floats.
-        l (np.ndarray): 
-            Labels for each row of ``s``. Labels should ideally be integers.
-        verbose (bool): 
-            Whether to print warnings. (Default is ``True``)
-
-    Returns:
-        (tuple): tuple containing:
-            cs_mean (np.ndarray):
-                Similarity matrix for each cluster. Each element is the mean
-                similarity between all the pairs of samples in each cluster.
-                **Note** that the diagonal here only considers non-self
-                similarity, which excludes the diagonals of ``s``.
-            cs_max (np.ndarray):
-                Similarity matrix for each cluster. Each element is the maximum
-                similarity between all the pairs of samples in each cluster.
-                **Note** that the diagonal here only considers non-self
-                similarity, which excludes the diagonals of ``s``.
-            cs_min (np.ndarray):
-                Similarity matrix for each cluster. Each element is the minimum
-                similarity between all the pairs of samples in each cluster.
-                Will be 0 if there are any sparse elements between the two
-                clusters.
+        s (scipy.sparse.csr_matrix or np.ndarray or sparse.COO):
+            Similarity matrix.
+            Entries should be non-negative floats.
+        l (np.ndarray):
+            Labels for each row of s.
+            Labels should be integers ideally.
+        verbose (bool):
+            Whether to print warnings.
+
+    Returns:
+        cs_mean (np.ndarray):
+            Similarity matrix for each cluster.
+            Each element is the mean similarity between all the pairs
+             of samples in each cluster.
+            Note that the diagonal here only considers non-self similarity,
+             which excludes the diagonals of s.
+        cs_max (np.ndarray):
+            Similarity matrix for each cluster.
+            Each element is the maximum similarity between all the pairs
+             of samples in each cluster.
+            Note that the diagonal here only considers non-self similarity,
+             which excludes the diagonals of s.
+        cs_min (np.ndarray):
+            Similarity matrix for each cluster.
+            Each element is the minimum similarity between all the pairs
+             of samples in each cluster. Will be 0 if there are any sparse
+             elements between the two clusters.
     """
     import sparse
     import scipy.sparse
@@ -5720,523 +3274,37 @@
 ###################################################### OTHER FUNCTIONS ###############################################################
 ######################################################################################################################################
 
-def get_balanced_class_weights(
-    labels: np.ndarray
-) -> np.ndarray:
-    """
-    Balances the weights for classifier training.
-    
-    RH, JZ 2022
-<<<<<<< HEAD
-    
-    Args:
-        labels (np.ndarray): 
-            Array that includes a list of labels to balance the weights for
-            classifier training. *shape: (n,)*
-    
-=======
-    
-    Args:
-        labels (np.ndarray): 
-            Array that includes a list of labels to balance the weights for
-            classifier training. *shape: (n,)*
-    
->>>>>>> 9a5bed45
-    Returns:
-        (np.ndarray): 
-            weights (np.ndarray): 
-                Weights by samples. *shape: (n,)*
+def get_balanced_class_weights(labels):
+    """
+    Balances sample ways for classification
+    
+    RH/JZ 2022
+    
+    labels: np.array
+        Includes list of labels to balance the weights for classifier training
+    returns weights by samples
     """
     labels = labels.astype(np.int64)
     vals, counts = np.unique(labels, return_counts=True)
     weights = len(labels) / counts
     return weights
 
-
-def get_balanced_sample_weights(
-    labels: np.ndarray, 
-    class_weights: Optional[np.ndarray] = None,
-) -> np.ndarray:
-    """
-    Balances the weights for classifier training.
+def get_balanced_sample_weights(labels, class_weights=None):
+    """
+    Balances sample ways for classification
     
     RH/JZ 2022
     
-    Args:
-        labels (np.ndarray): 
-            Array that includes a list of labels to balance the weights for
-            classifier training. *shape: (n,)*
-        class_weights (np.ndarray, Optional): 
-            Optional parameter which includes an array of pre-fit class weights.
-            If ``None``, weights will be calculated using the provided sample
-            labels. (Default is ``None``)
-    
-    Returns:
-        (np.ndarray): 
-            sample_weights (np.ndarray): 
-                Sample weights by labels. *shape: (n,)*
-    """
+    labels: np.array
+        Includes list of labels to balance the weights for classifier training
+    returns weights by samples
+    """
+#     print(type(class_weights), class_weights)
+    
     if type(class_weights) is not np.ndarray and type(class_weights) is not np.array:
         print('Warning: Class weights not pre-fit. Using provided sample labels.')
         weights = get_balanced_class_weights(labels)
     else:
         weights = class_weights
     sample_weights = weights[labels]
-    return sample_weights
-
-class Figure_Saver:
-    """
-    Class for saving figures
-    RH 2022/JZ 2023
-    """
-    def __init__(
-        self,
-        dir_save: str=None,
-        format_save: list=['png'],
-        kwargs_savefig: dict={
-            'bbox_inches': 'tight',
-            'pad_inches': 0.1,
-            'transparent': True,
-            'dpi': 300,
-        },
-        overwrite: bool=False,
-        verbose: int=1,
-    ):
-        """
-        Initializes Figure_Saver object
-
-        Args:
-            dir_save (str):
-                Directory to save the figure. Used if path_config is None.
-                Must be specified if path_config is None.
-            format (list of str):
-                Format(s) to save the figure. Default is 'png'.
-                Others: ['png', 'svg', 'eps', 'pdf']
-            overwrite (bool):
-                If True, then overwrite the file if it exists.
-            kwargs_savefig (dict):
-                Keyword arguments to pass to fig.savefig().
-            verbose (int):
-                Verbosity level.
-                0: No output.
-                1: Warning.
-                2: All info.
-        """
-        self.dir_save = str(Path(dir_save).resolve().absolute()) if dir_save is not None else None
-
-        assert isinstance(format_save, list), "RH ERROR: format_save must be a list of strings"
-        assert all([isinstance(f, str) for f in format_save]), "RH ERROR: format_save must be a list of strings"
-        self.format_save = format_save
-
-        assert isinstance(kwargs_savefig, dict), "RH ERROR: kwargs_savefig must be a dictionary"
-        self.kwargs_savefig = kwargs_savefig
-
-        self.overwrite = overwrite
-        self.verbose = verbose
-
-    def save(
-        self,
-        fig,
-        path_save: str=None,
-        dir_save: str=None,
-        name_file: str=None,
-
-        path_save_notes: str=None,
-        notes: str=None,
-        note_ext: str='txt',
-    ):
-        """
-        Save the figures.
-
-        Args:
-            fig (matplotlib.figure.Figure):
-                Figure to save.
-            path_save (str):
-                Path to save the figure.
-                Should not contain suffix.
-                If None, then the dir_save must be specified here or in
-                 the initialization and name_file must be specified.
-            dir_save (str):
-                Directory to save the figure. If None, then the directory
-                 specified in the initialization is used.
-            name_file (str):
-                Name of the file to save. If None, then the name of 
-                the figure is used.
-        """
-        import matplotlib.pyplot as plt
-        assert isinstance(fig, plt.Figure), "RH ERROR: fig must be a matplotlib.figure.Figure"
-
-        ## Get path_save
-        if path_save is not None:
-            assert len(Path(path_save).suffix) == 0, "RH ERROR: path_save must not contain suffix"
-            path_save = [str(Path(path_save).resolve()) + '.' + f for f in self.format_save]
-        else:
-            assert (dir_save is not None) or (self.dir_save is not None), "RH ERROR: dir_save must be specified if path_save is None"
-            assert name_file is not None, "RH ERROR: name_file must be specified if path_save is None"
-
-            ## Get dir_save
-            dir_save = self.dir_save if dir_save is None else str(Path(dir_save).resolve())
-
-            ## Get figure title
-            if name_file is None:
-                titles = [a.get_title() for a in fig.get_axes() if a.get_title() != '']
-                name_file = '.'.join(titles)
-            path_save = [str(Path(dir_save) / (name_file + '.' + f)) for f in self.format_save]
-        
-        if notes is not None:
-            if path_save_notes is not None:
-                assert len(Path(path_save_notes).suffix) == 0, "JZ ERROR: path_save_notes must not contain suffix"
-                path_save_notes = str(Path(path_save_notes).resolve()) + '.' + note_ext
-            elif dir_save is not None:
-                assert (dir_save is not None) or (self.dir_save is not None), "RH ERROR: dir_save must be specified if path_save is None"
-                assert name_file is not None, "JZ ERROR: name_file must be specified if path_save is None"
-                path_save_notes = str(Path(dir_save) / (name_file + '.' + note_ext))
-        else:
-            path_save_notes = None
-
-        ## Save figure
-        for path, form in zip(path_save, self.format_save):
-            if Path(path).exists():
-                if self.overwrite:
-                    print(f'RH Warning: Overwriting file. File: {path} already exists.') if self.verbose > 0 else None
-                else:
-                    print(f'RH Warning: Not saving anything. File exists and overwrite==False. {path} already exists.') if self.verbose > 0 else None
-                    return None
-            print(f'FR: Saving figure {path} as format(s): {form}') if self.verbose > 1 else None
-            fig.savefig(path, format=form, **self.kwargs_savefig)
-        ## Save notes
-        if Path(path_save).exists():
-            if self.overwrite:
-                print(f'RH Warning: Overwriting file. File: {path} already exists.') if self.verbose > 0 else None
-            else:
-                print(f'RH Warning: Not saving anything. File exists and overwrite==False. {path} already exists.') if self.verbose > 0 else None
-                return None
-        print(f'FR: Saving figure {path} as format(s): {form}') if self.verbose > 1 else None
-        fig.savefig(path, format=form, **self.kwargs_savefig)
-
-        if path_save_notes is not None and notes is not None:
-            with open(path_save_notes, 'w') as f:
-                f.write(notes)
-    
-    def save_batch(
-        self,
-        figs,
-        dir_save: str=None,
-        names_files: str=None,
-    ):
-        """
-        Save all figures in a list.
-
-        Args:
-            figs (list of matplotlib.figure.Figure):
-                Figures to save.
-            dir_save (str):
-                Directory to save the figure. If None, then the directory
-                 specified in the initialization is used.
-            name_file (str):
-                Name of the file to save. If None, then the name of 
-                the figure is used.
-        """
-        import matplotlib.pyplot as plt
-        assert isinstance(figs, list), "RH ERROR: figs must be a list of matplotlib.figure.Figure"
-        assert all([isinstance(fig, plt.Figure) for fig in figs]), "RH ERROR: figs must be a list of matplotlib.figure.Figure"
-
-        ## Get dir_save
-        dir_save = self.dir_save if dir_save is None else str(Path(dir_save).resolve())
-
-        for fig, name_file in zip(figs, names_files):
-            self.save(fig, name_file=name_file, dir_save=dir_save)
-
-    def __call__(
-        self,
-        fig,
-        path_save: str=None,
-        name_file: str=None,
-        dir_save: str=None,
-    ):
-        """
-        Calls save() method.
-        """
-        self.save(fig, path_save=path_save, name_file=name_file, dir_save=dir_save)
-
-    def __repr__(self):
-        return f"Figure_Saver(dir_save={self.dir_save}, format={self.format_save}, overwrite={self.overwrite}, kwargs_savefig={self.kwargs_savefig}, verbose={self.verbose})"
-
-class ImageLabeler:
-    """
-    A simple graphical interface for labeling image classes. Use this class with
-    a context manager to ensure the window is closed properly. The class
-    provides a tkinter window which displays images from a provided numpy array
-    one by one and lets you classify each image by pressing a key. The title of
-    the window is the image index. The classification label and image index are
-    stored as the ``self.labels_`` attribute and saved to a CSV file in
-    self.path_csv. 
-    RH 2023
-
-    Args:
-        image_array (np.ndarray): 
-            A numpy array of images. Either 3D: *(n_images, height, width)* or
-            4D: *(n_images, height, width, n_channels)*. Images should be scaled
-            between 0 and 255 and will be converted to uint8.
-        start_index (int): 
-            The index of the first image to display. (Default is *0*)
-        path_csv (str): 
-            Path to the CSV file for saving results. If ``None``, results will
-            not be saved.
-        save_csv (bool):
-            Whether to save the results to a CSV. (Default is ``True``)
-        resize_factor (float): 
-            A scaling factor for the fractional change in image size. (Default
-            is *1.0*)
-        normalize_images (bool):
-            Whether to normalize the images between min and max values. (Default
-            is ``True``)
-        verbose (bool):
-            Whether to print status updates. (Default is ``True``)
-        key_end (str): 
-            Key to press to end the session. (Default is ``'Escape'``)
-        key_prev (str):
-            Key to press to go back to the previous image. (Default is
-            ``'Left'``)
-        key_next (str):
-            Key to press to go to the next image. (Default is ``'Right'``)
-
-    Example:
-        .. highlight:: python
-        .. code-block:: python
-
-            with ImageLabeler(images, start_index=0, resize_factor=4.0,
-            key_end='Escape') as labeler:
-                labeler.run()
-            path_csv, labels = labeler.path_csv, labeler.labels_
-
-    Attributes:
-        image_array (np.ndarray):
-            A numpy array of images. Either 3D: *(n_images, height, width)* or
-            4D: *(n_images, height, width, n_channels)*. Images should be scaled
-            between 0 and 255 and will be converted to uint8.
-        start_index (int): 
-            The index of the first image to display. (Default is *0*)
-        path_csv (str): 
-            Path to the CSV file for saving results. If ``None``, results will
-            not be saved.
-        save_csv (bool):
-            Whether to save the results to a CSV. (Default is ``True``)
-        resize_factor (float): 
-            A scaling factor for the fractional change in image size. (Default
-            is *1.0*)
-        normalize_images (bool):
-            Whether to normalize the images between min and max values. (Default
-            is ``True``)
-        verbose (bool):
-            Whether to print status updates. (Default is ``True``)
-        key_end (str): 
-            Key to press to end the session. (Default is ``'Escape'``)
-        key_prev (str):
-            Key to press to go back to the previous image. (Default is
-            ``'Left'``)
-        key_next (str):
-            Key to press to go to the next image. (Default is ``'Right'``)
-        labels_ (list):
-            A list of tuples containing the image index and classification label
-            for each image. The list is saved to a CSV file in self.path_csv.
-    """
-    def __init__(
-        self, 
-        image_array: np.ndarray, 
-        start_index: int=0,
-        path_csv: Optional[str] = None, 
-        save_csv: bool = True,
-        resize_factor: float = 10.0, 
-        normalize_images: bool = True,
-        verbose: bool = True,
-        key_end: str = 'Escape', 
-        key_prev: str = 'Left',
-        key_next: str = 'Right',
-    ) -> None:
-        """
-        Initializes the ImageLabeler with the given image array, csv path, and UI 
-        elements. Binds keys for classifying images and ending the session.
-        """
-        import tempfile
-        import datetime
-        ## Set attributes
-        self.images = image_array
-        self._resize_factor = resize_factor
-        self._index = start_index - 1  ## -1 because we increment before displaying
-        self.path_csv = path_csv if path_csv is not None else str(Path(tempfile.gettempdir()) / ('roicat_labels_' + datetime.datetime.now().strftime("%Y%m%d_%H%M%S") + '.csv'))
-        self._save_csv = save_csv
-        self.labels_ = {}
-        self._img_tk = None
-        self._key_end = key_end if key_end is not None else None
-        self._key_prev = key_prev if key_prev is not None else None
-        self._key_next = key_next if key_next is not None else None
-        self._normalize_images = normalize_images
-        self._verbose = verbose
-
-        self.__call__ = self.run
-        
-    def run(self):
-        """
-        Runs the image labeler. Opens a tkinter window and displays the first
-        image.
-        """
-        try:
-            self._root = tk.Tk()
-            self._img_label = tk.Label(self._root)
-            self._img_label.pack()
-
-            ## Bind keys
-            self._root.bind("<Key>", self.classify)
-            self._root.bind('<Key-' + self._key_end + '>', self.end_session) if self._key_end is not None else None
-            self._root.bind('<Key-' + self._key_prev + '>', self.prev_img) if self._key_prev is not None else None
-            self._root.bind('<Key-' + self._key_next + '>', self.next_img) if self._key_next is not None else None
-
-            ## Start the session
-            self.next_img()
-            self._root.mainloop()
-        except Exception as e:
-            warnings.warn('Error initializing image labeler: ' + str(e))
-
-    def __enter__(self):
-        return self
-    def __exit__(self, exc_type, exc_value, traceback):
-        self.end_session(None)
-
-    def next_img(self, event=None):
-        """Displays the next image in the array, and resizes the image."""
-        ## Display the image
-        ### End the session if there are no more images
-        self._index += 1
-        if self._index < len(self.images):
-            im = self.images[self._index]
-            im = (im / np.max(im)) * 255 if self._normalize_images else im
-            pil_img = PIL.Image.fromarray(np.uint8(im))  ## Convert to uint8 and PIL image
-            ## Resize image
-            width, height = pil_img.size
-            new_width = int(width * self._resize_factor)
-            new_height = int(height * self._resize_factor)
-            pil_img = pil_img.resize((new_width, new_height), resample=PIL.Image.LANCZOS)
-            ## Display image
-            self._img_tk = ImageTk.PhotoImage(pil_img)
-            self._img_label.image = self._img_tk  # keep a reference to the PhotoImage object
-            self._img_label.config(image=self._img_label.image)
-        else:
-            self.end_session(None)
-        
-        self._root.title(str(self._index))  # update the window title to the current image index
-
-    def prev_img(self, event=None):
-        """
-        Displays the previous image in the array.
-        """
-        self._index -= 2
-        self.next_img()
-
-    def classify(self, event):
-        """
-        Adds the current image index and pressed key as a label.
-        Then saves the results and moves to the next image.
-
-        Args:
-            event (tkinter.Event):
-                A tkinter event object.
-        """
-        label = event.char
-        if label != '':
-            print(f'Image {self._index}: {label}') if self._verbose else None
-            self.labels_.update({self._index: str(label)})  ## Store the label
-            self.save_classification() if self._save_csv else None ## Save the results
-            self.next_img()  ## Move to the next image
-
-    def end_session(self, event):
-        """
-        Ends the classification session by destroying the tkinter window.
-        """
-        self._img_tk = None
-        self._root.destroy() if self._root is not None else None
-        self._root = None
-        
-        import gc
-        gc.collect()
-        gc.collect()
-
-    def save_classification(self):
-        """
-        Saves the classification results to a CSV file.
-        This function does not append, it overwrites the entire file.
-        The file contains two columns: 'image_index' and 'label'.
-        """
-        ## make directory if it doesn't exist
-        Path(self.path_csv).parent.mkdir(parents=True, exist_ok=True)
-        ## Save the results
-        with open(self.path_csv, 'w', newline='') as f:
-            writer = csv.writer(f)
-            writer.writerow(('image_index', 'label'))
-            writer.writerows(self.labels_.items())
-
-    def get_labels(self, kind: str = 'dict') -> Union[dict, List[Tuple[int, str]], dict]:
-        """
-        Returns the labels. The format of the output is determined by the ``kind`` parameter. 
-        If the labels dictionary is empty, returns ``None``. RH 2023
-
-        Args:
-            kind (str): 
-                The type of object to return. (Default is ``'dict'``) \n
-                * ``'dict'``: {idx: label, idx: label, ...}
-                * ``'list'``: [(idx, label), (idx, label), ...]
-                * ``'dataframe'``: {'index': [idx, idx, ...], 'label': [label, label, ...]}
-                  This can be converted to a pandas dataframe with:
-                  pd.DataFrame(self.get_labels('dataframe'))
-
-        Returns:
-            (Union[dict, List[Tuple[int, str]], dict]): 
-                Depending on the ``kind`` parameter, it returns either: \n
-                * dict: 
-                    A dictionary where keys are the image indices and values are
-                    the labels.
-                * List[Tuple[int, str]]: 
-                    A list of tuples, where each tuple contains an image index
-                    and a label.
-                * dict: 
-                    A dictionary with keys 'index' and 'label' where values are
-                    lists of indices and labels respectively.
-        """
-        ## if the dict is empty, return None
-        if len(self.labels_) == 0:
-            return None
-        
-        if kind == 'dict':
-            # out = dict(self.labels_)
-            # ## Check for duplicate indices
-            # if len(out) != len(self.labels_):
-            #     warnings.warn('Duplicate indices found in labels. Only the last label for each index is returned.')
-            # return out
-            return self.labels_
-        elif kind == 'list':
-            # return self.labels_
-            return self.labels_.items()
-        elif kind == 'dataframe':
-            # return {'index': np.array([x[0] for x in self.labels_], dtype=np.int64), 'label': np.array([x[1] for x in self.labels_])}
-            return {'index': np.array(list(self.labels_.keys()), dtype=np.int64), 'label': np.array(list(self.labels_.values()), dtype=str)}
-
-
-def export_svg_hv_bokeh(
-    obj: object, 
-    path_save: str
-) -> None:
-    """
-    Saves a scatterplot from holoviews as an SVG file.
-    RH 2023
-
-    Args:
-        obj (object): 
-            Holoviews plot object.
-        path_save (str):
-            Path to save the SVG file.
-    """
-    import holoviews as hv
-    import bokeh
-    plot_state = hv.renderer('bokeh').get_plot(obj).state
-    plot_state.output_backend = 'svg'
-    bokeh.io.export_svgs(plot_state, filename=path_save)+    return sample_weights